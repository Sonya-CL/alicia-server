/**
 * Alicia Server - dedicated server software
 * Copyright (C) 2024 Story Of Alicia
 *
 * This program is free software; you can redistribute it and/or modify
 * it under the terms of the GNU General Public License as published by
 * the Free Software Foundation; either version 2 of the License, or
 * (at your option) any later version.
 *
 * This program is distributed in the hope that it will be useful,
 * but WITHOUT ANY WARRANTY; without even the implied warranty of
 * MERCHANTABILITY or FITNESS FOR A PARTICULAR PURPOSE.  See the
 * GNU General Public License for more details.
 *
 * You should have received a copy of the GNU General Public License along
 * with this program; if not, write to the Free Software Foundation, Inc.,
 * 51 Franklin Street, Fifth Floor, Boston, MA 02110-1301 USA.
 **/

#ifndef DATADIRECTOR_HPP
#define DATADIRECTOR_HPP

#include "DataDefinitions.hpp"
#include "DataSource.hpp"
#include "DataStorage.hpp"

#include "libserver/util/Scheduler.hpp"

namespace server
{

class DataDirector
{
public:
  using UserStorage = DataStorage<std::string, data::User>;
  using InfractionStorage = DataStorage<data::Uid, data::Infraction>;
  using CharacterStorage = DataStorage<data::Uid, data::Character>;
  using HorseStorage = DataStorage<data::Uid, data::Horse>;
  using ItemStorage = DataStorage<data::Uid, data::Item>;
  using EggStorage = DataStorage<data::Uid, data::Egg>;
  using PetStorage = DataStorage<data::Uid, data::Pet>;
  using StorageItemStorage = DataStorage<data::Uid, data::StorageItem>;
  using HousingStorage = DataStorage<data::Uid, data::Housing>;
  using GuildStorage = DataStorage<data::Uid, data::Guild>;
  using SettingsStorage = DataStorage<data::Uid, data::Settings>;
  using DailyQuestStorage = DataStorage<data::Uid, data::DailyQuest>;

  //! Default constructor.
  explicit DataDirector(const std::filesystem::path& basePath);
  //! Default destructor.
  ~DataDirector();

  //! Initializes the director.
  void Initialize();
  //!  Terminates the director.
  void Terminate();

  //! Ticks the director.
  void Tick();

  //! Requests a load of user data.
  //! @param userName Name of the user.
  void RequestLoadUserData(const std::string& userName);
  //! Requests a load of character data.
  //! @param userName Name of the user.
  //! @param characterUid UID of the character.
  void RequestLoadCharacterData(const std::string& userName, data::Uid characterUid);

  //! Returns whether the data of a user (either user data or character data) are being loaded.
  //! @param userName name of the user.
  bool AreDataBeingLoaded(const std::string& userName);
  //! Returns whether the data of a user are fully loaded.
  //! @param userName name of the user.
  bool AreUserDataLoaded(const std::string& userName);
  //! Returns whether the data of a character are fully loaded.
  //! @param userName name of the user.
  bool AreCharacterDataLoaded(const std::string& userName);

  [[nodiscard]] Record<data::User> GetUser(const std::string& userName);
  [[nodiscard]] UserStorage& GetUserCache();

  //! Gets a character.
  //! @param characterUid UID of the character.
  //! @returns The character record.
  [[nodiscard]] Record<data::Character> GetCharacter(data::Uid characterUid) noexcept;
  [[nodiscard]] Record<data::Character> CreateCharacter() noexcept;
  [[nodiscard]] CharacterStorage& GetCharacterCache();

  [[nodiscard]] Record<data::Infraction> CreateInfraction() noexcept;
  [[nodiscard]] InfractionStorage& GetInfractionCache();

  [[nodiscard]] Record<data::Horse> GetHorse(data::Uid horseUid) noexcept;
  [[nodiscard]] Record<data::Horse> CreateHorse() noexcept;
  [[nodiscard]] HorseStorage& GetHorseCache();

  [[nodiscard]] Record<data::Item> GetItem(data::Uid itemUid) noexcept;
  [[nodiscard]] Record<data::Item> CreateItem() noexcept;
  [[nodiscard]] ItemStorage& GetItemCache();

  [[nodiscard]] Record<data::StorageItem> GetStorageItemCache(data::Uid storedItemUid) noexcept;
  [[nodiscard]] Record<data::StorageItem> CreateStorageItem() noexcept;
  [[nodiscard]] StorageItemStorage& GetStorageItemCache();

  [[nodiscard]] Record<data::Egg> GetEgg(data::Uid eggUid) noexcept;
  [[nodiscard]] Record<data::Egg> CreateEgg() noexcept;
  [[nodiscard]] EggStorage& GetEggCache();

  [[nodiscard]] Record<data::Pet> GetPet(data::Uid petUid) noexcept;
  [[nodiscard]] Record<data::Pet> CreatePet() noexcept;
  [[nodiscard]] PetStorage& GetPetCache();

  [[nodiscard]] Record<data::Guild> GetGuild(data::Uid guildUid) noexcept;
  [[nodiscard]] Record<data::Guild> CreateGuild() noexcept;
  [[nodiscard]] GuildStorage& GetGuildCache();

  [[nodiscard]] Record<data::Housing> GetHousingCache(data::Uid housingUid) noexcept;
  [[nodiscard]] Record<data::Housing> CreateHousing() noexcept;
  [[nodiscard]] HousingStorage& GetHousingCache();

  [[nodiscard]] Record<data::Settings> GetSettings(data::Uid settingsUid) noexcept;
  [[nodiscard]] Record<data::Settings> CreateSettings() noexcept;
  [[nodiscard]] SettingsStorage& GetSettingsCache();

<<<<<<< HEAD
  [[nodiscard]] Record<data::DailyQuest> GetDailyQuest(data::Uid dailyQuestUid) noexcept;
  [[nodiscard]] Record<data::DailyQuest> CreateDailyQuest() noexcept;
  [[nodiscard]] DailyQuestStorage& GetDailyQuestCache();
=======
  [[nodiscard]] DataSource& GetDataSource() noexcept;
>>>>>>> 466f24c3

private:
  //! An underlying data source of the data director.
  std::unique_ptr<DataSource> _primaryDataSource;

  Scheduler _scheduler;

  struct UserDataContext
  {
    //! A flag indicating whether a load is in progress.
    std::atomic_bool isBeingLoaded = false;
    //! A flag indicating whether an unload is in progress.
    std::atomic_bool isBeingUnloaded = false;

    //! A flag indicating whether the user data are loaded.
    std::atomic_bool isUserDataLoaded = false;
    //! A flag indicating whether the user character data are loaded.
    std::atomic_bool isCharacterDataLoaded = false;

    std::string debugMessage;
    //! The time point when loading or unloading times out.
    Scheduler::Clock::time_point timeout;
  };
  std::unordered_map<std::string, UserDataContext> _userDataContext;

  void ScheduleUserLoad(UserDataContext& userDataContext, const std::string& userName);
  void ScheduleCharacterLoad(UserDataContext& userDataContext, data::Uid characterUid);

  //! An user storage.
  UserStorage _userStorage;
  //! An infraction storage.
  InfractionStorage _infractionStorage;
  //! A character storage.
  CharacterStorage _characterStorage;
  //! A horse storage.
  HorseStorage _horseStorage;
  //! An item storage.
  ItemStorage _itemStorage;
  //! A storage item storage.
  StorageItemStorage _storageItemStorage;
  //! An egg storage.
  EggStorage _eggStorage;
  //! A pet storage.
  PetStorage _petStorage;
  //! A housing storage.
  HousingStorage _housingStorage;
  //! A guild storage.
  GuildStorage _guildStorage;
  //! A character Keybind settings storage.
  SettingsStorage _settingsStorage;
  //! A daily quest storage.
  DailyQuestStorage _dailyQuestStorage;
};

} // namespace server

#endif // DATADIRECTOR_HPP<|MERGE_RESOLUTION|>--- conflicted
+++ resolved
@@ -121,13 +121,10 @@
   [[nodiscard]] Record<data::Settings> CreateSettings() noexcept;
   [[nodiscard]] SettingsStorage& GetSettingsCache();
 
-<<<<<<< HEAD
   [[nodiscard]] Record<data::DailyQuest> GetDailyQuest(data::Uid dailyQuestUid) noexcept;
   [[nodiscard]] Record<data::DailyQuest> CreateDailyQuest() noexcept;
   [[nodiscard]] DailyQuestStorage& GetDailyQuestCache();
-=======
   [[nodiscard]] DataSource& GetDataSource() noexcept;
->>>>>>> 466f24c3
 
 private:
   //! An underlying data source of the data director.
