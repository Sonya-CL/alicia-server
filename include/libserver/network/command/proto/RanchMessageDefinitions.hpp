/**
 * Alicia Server - dedicated server software
 * Copyright (C) 2024 Story Of Alicia
 *
 * This program is free software; you can redistribute it and/or modify
 * it under the terms of the GNU General Public License as published by
 * the Free Software Foundation; either version 2 of the License, or
 * (at your option) any later version.
 *
 * This program is distributed in the hope that it will be useful,
 * but WITHOUT ANY WARRANTY; without even the implied warranty of
 * MERCHANTABILITY or FITNESS FOR A PARTICULAR PURPOSE.  See the
 * GNU General Public License for more details.
 *
 * You should have received a copy of the GNU General Public License along
 * with this program; if not, write to the Free Software Foundation, Inc.,
 * 51 Franklin Street, Fifth Floor, Boston, MA 02110-1301 USA.
 **/

#ifndef RANCH_MESSAGE_DEFINES_HPP
#define RANCH_MESSAGE_DEFINES_HPP

#include "CommonStructureDefinitions.hpp"
#include "libserver/network/command/CommandProtocol.hpp"

#include <array>
#include <cstdint>
#include <string>
#include <vector>

namespace server::protocol
{

struct RanchCommandHeartbeat
{
  static Command GetCommand()
  {
    return Command::AcCmdCRHeartbeat;
  }

  //! Writes the command to the provided sink stream.
  //! @param command Command.
  //! @param stream Sink stream.
  static void Write(
    const RanchCommandHeartbeat& command,
    SinkStream& stream);

  //! Reads a command from the provided source stream.
  //! @param command Command.
  //! @param stream Source stream.
  static void Read(
    RanchCommandHeartbeat& command,
    SourceStream& stream);
};

struct AcCmdCREnterRanch
{
  uint32_t characterUid{};
  uint32_t otp{};
  uint32_t rancherUid{};

  static Command GetCommand()
  {
    return Command::AcCmdCREnterRanch;
  }

  //! Writes the command to a provided sink stream.
  //! @param command Command.
  //! @param stream Sink stream.
  static void Write(
    const AcCmdCREnterRanch& command,
    SinkStream& stream);

  //! Reader a command from a provided source stream.
  //! @param command Command.
  //! @param stream Source stream.
  static void Read(
    AcCmdCREnterRanch& command,
    SourceStream& stream);
};

struct AcCmdCREnterRanchOK
{
  uint32_t rancherUid{};
  std::string rancherName{};
  std::string ranchName{};

  //! Horses on the ranch.
  std::vector<RanchHorse> horses{};
  //! Characters on the ranch.
  std::vector<RanchCharacter> characters{};

  uint64_t member6{0};
  uint32_t scramblingConstant{0};
  uint32_t ranchProgress{614090};

  // List size as a byte. Max length 13
  std::vector<Housing> housing{};

  uint8_t horseSlots{};
  uint32_t member11{};

  enum class Bitset : uint32_t
  {
    IsLocked = 2,
  } bitset{};

  //! Incubator logic:
  //! incubator slots from 0 to 3, 0 = locked, 1 = single, 2 = double, 3 = triple
  //! incubator use count should count down to 0, if broken transform into single incubator
  uint32_t incubatorSlots{0};
  uint32_t incubatorUseCount{0};

  std::array<Egg, 3> incubator;

  League league{};
  uint32_t member17{};

  static Command GetCommand()
  {
    return Command::AcCmdCREnterRanchOK;
  }

  //! Writes the command to a provided sink stream.
  //! @param command Command.
  //! @param stream Sink stream.
  static void Write(
    const AcCmdCREnterRanchOK& command,
    SinkStream& stream);

  //! Reader a command from a provided source stream.
  //! @param command Command.
  //! @param stream Source stream.
  static void Read(
    AcCmdCREnterRanchOK& command,
    SourceStream& stream);
};

struct RanchCommandEnterRanchCancel
{
  static Command GetCommand()
  {
    return Command::AcCmdCREnterRanchCancel;
  }

  //! Writes the command to a provided sink stream.
  //! @param command Command.
  //! @param stream Sink stream.
  static void Write(
    const RanchCommandEnterRanchCancel& command,
    SinkStream& stream);

  //! Reader a command from a provided source stream.
  //! @param command Command.
  //! @param stream Source stream.
  static void Read(
    RanchCommandEnterRanchCancel& command,
    SourceStream& stream);
};

struct RanchCommandEnterRanchNotify
{
  RanchCharacter character{};

  static Command GetCommand()
  {
    return Command::AcCmdCREnterRanchNotify;
  }

  //! Writes the command to a provided sink stream.
  //! @param command Command.
  //! @param stream Sink stream.
  static void Write(
    const RanchCommandEnterRanchNotify& command,
    SinkStream& stream);

  //! Reader a command from a provided source stream.
  //! @param command Command.
  //! @param stream Source stream.
  static void Read(
    RanchCommandEnterRanchNotify& command,
    SourceStream& stream);
};

struct AcCmdCRLeaveRanch
{
  static Command GetCommand()
  {
    return Command::AcCmdCRLeaveRanch;
  }

  //! Writes the command to a provided sink stream.
  //! @param command Command.
  //! @param stream Sink stream.
  static void Write(
    const AcCmdCRLeaveRanch& command,
    SinkStream& stream);

  //! Reader a command from a provided source stream.
  //! @param command Command.
  //! @param stream Source stream.
  static void Read(
    AcCmdCRLeaveRanch& command,
    SourceStream& stream);
};

struct AcCmdCRLeaveRanchOK
{
  static Command GetCommand()
  {
    return Command::AcCmdCRLeaveRanchOK;
  }

  //! Writes the command to a provided sink stream.
  //! @param command Command.
  //! @param stream Sink stream.
  static void Write(
    const AcCmdCRLeaveRanchOK& command,
    SinkStream& stream);

  //! Reader a command from a provided source stream.
  //! @param command Command.
  //! @param stream Source stream.
  static void Read(
    AcCmdCRLeaveRanchOK& command,
    SourceStream& stream);
};

struct AcCmdCRLeaveRanchNotify
{
  uint32_t characterId{}; // Probably

  static Command GetCommand()
  {
    return Command::AcCmdCRLeaveRanchNotify;
  }

  //! Writes the command to a provided sink stream.
  //! @param command Command.
  //! @param stream Sink stream.
  static void Write(
    const AcCmdCRLeaveRanchNotify& command,
    SinkStream& stream);

  //! Reader a command from a provided source stream.
  //! @param command Command.
  //! @param stream Source stream.
  static void Read(
    AcCmdCRLeaveRanchNotify& command,
    SourceStream& stream);
};

struct AcCmdCRRanchChat
{
  std::string message;
  uint8_t unknown{};
  uint8_t unknown2{};

  static Command GetCommand()
  {
    return Command::AcCmdCRRanchChat;
  }

  //! Writes the command to a provided sink stream.
  //! @param command Command.
  //! @param stream Sink stream.
  static void Write(
    const AcCmdCRRanchChat& command,
    SinkStream& stream);

  //! Reader a command from a provided source stream.
  //! @param command Command.
  //! @param stream Source stream.
  static void Read(
    AcCmdCRRanchChat& command,
    SourceStream& stream);
};

struct AcCmdCRRanchChatNotify
{
  std::string author;
  std::string message;
  uint8_t isSystem{};
  uint8_t unknown2{};

  static Command GetCommand()
  {
    return Command::AcCmdCRRanchChatNotify;
  }

  //! Writes the command to a provided sink stream.
  //! @param command Command.
  //! @param stream Sink stream.
  static void Write(
    const AcCmdCRRanchChatNotify& command,
    SinkStream& stream);

  //! Reader a command from a provided source stream.
  //! @param command Command.
  //! @param stream Source stream.
  static void Read(
    AcCmdCRRanchChatNotify& command,
    SourceStream& stream);
};

struct AcCmdCRRanchSnapshot
{
  enum Type : uint8_t
  {
    Full = 0,
    Partial = 1
  };

  struct FullSpatial
  {
    uint16_t ranchIndex{};
    uint32_t time{};
    //! A bitset.
    uint64_t action{};
    uint16_t timer{};
    std::array<std::byte, 12> member4{};
    std::array<std::byte, 16> matrix{};
    float velocityX{};
    float velocityY{};
    float velocityZ{};

    static void Write(const FullSpatial& structure, SinkStream& stream);
    static void Read(FullSpatial& structure, SourceStream& stream);
  };

  struct PartialSpatial
  {
    uint16_t ranchIndex{};
    uint32_t time{};
    //! A bitset.
    uint64_t action{};
    uint16_t timer{};
    std::array<std::byte, 12> member4{};
    std::array<std::byte, 16> matrix{};

    static void Write(const PartialSpatial& structure, SinkStream& stream);
    static void Read(PartialSpatial& structure, SourceStream& stream);
  };

  Type type{};
  FullSpatial full{};
  PartialSpatial partial{};

  static Command GetCommand()
  {
    return Command::AcCmdCRRanchSnapshot;
  }

  //! Writes the command to a provided sink stream.
  //! @param command Command.
  //! @param stream Sink stream.
  static void Write(
    const AcCmdCRRanchSnapshot& command,
    SinkStream& stream);

  //! Reader a command from a provided source stream.
  //! @param command Command.
  //! @param stream Source stream.
  static void Read(
    AcCmdCRRanchSnapshot& command,
    SourceStream& stream);
};

struct RanchCommandRanchSnapshotNotify
{
  uint16_t ranchIndex{};

  AcCmdCRRanchSnapshot::Type type{};
  AcCmdCRRanchSnapshot::FullSpatial full{};
  AcCmdCRRanchSnapshot::PartialSpatial partial{};

  static Command GetCommand()
  {
    return Command::AcCmdCRRanchSnapshotNotify;
  }

  //! Writes the command to a provided sink stream.
  //! @param command Command.
  //! @param stream Sink stream.
  static void Write(
    const RanchCommandRanchSnapshotNotify& command,
    SinkStream& stream);

  //! Reader a command from a provided source stream.
  //! @param command Command.
  //! @param stream Source stream.
  static void Read(
    RanchCommandRanchSnapshotNotify& command,
    SourceStream& stream);
};

struct AcCmdCREnterBreedingMarket
{
  static Command GetCommand()
  {
    return Command::AcCmdCREnterBreedingMarket;
  }

  //! Writes the command to a provided sink stream.
  //! @param command Command.
  //! @param stream Sink stream.
  static void Write(
    const AcCmdCREnterBreedingMarket& command,
    SinkStream& stream);

  //! Reader a command from a provided source stream.
  //! @param command Command.
  //! @param stream Source stream.
  static void Read(
    AcCmdCREnterBreedingMarket& command,
    SourceStream& stream);
};

struct RanchCommandEnterBreedingMarketOK
{
  struct Stallion
  {
    uint32_t uid{};
    uint32_t tid{};
    // Counts of successful breeds (>:o) in succession.
    uint8_t combo{};
    uint32_t unk1{};

    uint8_t unk2{};
    // Basically weighted score of number of ancestors that share the same coat as the horse.
    // Ancestors of first generation add two points to lineage,
    // ancestors of the second generation add one point to the lineage,
    // while the horse itself adds 1.
    uint8_t lineage{};
  };

  //! Max 10 elements.
  std::vector<Stallion> stallions{};

  static Command GetCommand()
  {
    return Command::AcCmdCREnterBreedingMarketOK;
  }

  //! Writes the command to a provided sink stream.
  //! @param command Command.
  //! @param stream Sink stream.
  static void Write(
    const RanchCommandEnterBreedingMarketOK& command,
    SinkStream& stream);

  //! Reader a command from a provided source stream.
  //! @param command Command.
  //! @param stream Source stream.
  static void Read(
    RanchCommandEnterBreedingMarketOK& command,
    SourceStream& stream);
};

struct RanchCommandEnterBreedingMarketCancel
{
  static Command GetCommand()
  {
    return Command::AcCmdCREnterBreedingMarketCancel;
  }

  //! Writes the command to a provided sink stream.
  //! @param command Command.
  //! @param stream Sink stream.
  static void Write(
    const RanchCommandEnterBreedingMarketCancel& command,
    SinkStream& stream);

  //! Reader a command from a provided source stream.
  //! @param command Command.
  //! @param stream Source stream.
  static void Read(
    RanchCommandEnterBreedingMarketCancel& command,
    SourceStream& stream);
};

struct RanchCommandLeaveBreedingMarket
{
  static Command GetCommand()
  {
    return Command::AcCmdCRLeaveBreedingMarket;
  }

  //! Writes the command to a provided sink stream.
  //! @param command Command.
  //! @param stream Sink stream.
  static void Write(
    const RanchCommandLeaveBreedingMarket& command,
    SinkStream& stream);

  //! Reader a command from a provided source stream.
  //! @param command Command.
  //! @param stream Source stream.
  static void Read(
    RanchCommandLeaveBreedingMarket& command,
    SourceStream& stream);
};

struct AcCmdCRSearchStallion
{
  uint32_t unk0{};
  uint8_t unk1{};
  uint8_t unk2{};
  uint8_t unk3{};
  uint8_t unk4{};
  uint8_t unk5{};
  uint8_t unk6{};
  uint8_t unk7{};
  uint8_t unk8{};

  // Nested list size specified with a uint8_t. Max size 3
  std::array<std::vector<uint32_t>, 3> unk9{};

  uint8_t unk10{};

  static Command GetCommand()
  {
    return Command::AcCmdCRSearchStallion;
  }

  //! Writes the command to the provided sink stream.
  //! @param command Command.
  //! @param stream Sink stream.
  static void Write(
    const AcCmdCRSearchStallion& command,
    SinkStream& stream);

  //! Reads a command from the provided source stream.
  //! @param command Command.
  //! @param stream Source stream.
  static void Read(
    AcCmdCRSearchStallion& command,
    SourceStream& stream);
};

struct RanchCommandSearchStallionOK
{
  // Possibly some paging values?
  // For example, current page/number of pages
  uint32_t unk0{};
  uint32_t unk1{};

  struct Stallion
  {
    std::string member1{};
    uint32_t uid{};
    uint32_t tid{};
    std::string name{};
    uint8_t grade{};
    uint8_t chance{};
    uint32_t matePrice{};
    uint32_t unk7{};
    // 1304
    uint32_t expiresAt{};
    Horse::Stats stats{};
    Horse::Parts parts{};
    Horse::Appearance appearance{};
    uint8_t unk11{};
    uint8_t lineage{};
  };

  // List size specified with a uint8_t. Max size 10
  std::vector<Stallion> stallions{};

  static Command GetCommand()
  {
    return Command::AcCmdCRSearchStallionOK;
  }

  //! Writes the command to the provided sink stream.
  //! @param command Command.
  //! @param stream Sink stream.
  static void Write(
    const RanchCommandSearchStallionOK& command,
    SinkStream& stream);

  //! Reads a command from the provided source stream.
  //! @param command Command.
  //! @param stream Source stream.
  static void Read(
    RanchCommandSearchStallionOK& command,
    SourceStream& stream);
};

struct RanchCommandSearchStallionCancel
{
  static Command GetCommand()
  {
    return Command::AcCmdCRSearchStallionCancel;
  }

  //! Writes the command to the provided sink stream.
  //! @param command Command.
  //! @param stream Sink stream.
  static void Write(
    const RanchCommandSearchStallionCancel& command,
    SinkStream& stream);

  //! Reads a command from the provided source stream.
  //! @param command Command.
  //! @param stream Source stream.
  static void Read(
    RanchCommandSearchStallionCancel& command,
    SourceStream& stream);
};

struct AcCmdCRRegisterStallion
{
  uint32_t horseUid{};
  uint32_t carrots{};

  static Command GetCommand()
  {
    return Command::AcCmdCRRegisterStallion;
  }

  //! Writes the command to the provided sink stream.
  //! @param command Command.
  //! @param stream Sink stream.
  static void Write(
    const AcCmdCRRegisterStallion& command,
    SinkStream& stream);

  //! Reads a command from the provided source stream.
  //! @param command Command.
  //! @param stream Source stream.
  static void Read(
    AcCmdCRRegisterStallion& command,
    SourceStream& stream);
};

struct AcCmdCRRegisterStallionOK
{
  uint32_t horseUid{};

  static Command GetCommand()
  {
    return Command::AcCmdCRRegisterStallionOK;
  }

  //! Writes the command to the provided sink stream.
  //! @param command Command.
  //! @param stream Sink stream.
  static void Write(
    const AcCmdCRRegisterStallionOK& command,
    SinkStream& stream);

  //! Reads a command from the provided source stream.
  //! @param command Command.
  //! @param stream Source stream.
  static void Read(
    AcCmdCRRegisterStallionOK& command,
    SourceStream& stream);
};

struct RanchCommandRegisterStallionCancel
{
  static Command GetCommand()
  {
    return Command::AcCmdCRRegisterStallionCancel;
  }

  //! Writes the command to the provided sink stream.
  //! @param command Command.
  //! @param stream Sink stream.
  static void Write(
    const RanchCommandRegisterStallionCancel& command,
    SinkStream& stream);

  //! Reads a command from the provided source stream.
  //! @param command Command.
  //! @param stream Source stream.
  static void Read(
    RanchCommandRegisterStallionCancel& command,
    SourceStream& stream);
};

struct AcCmdCRUnregisterStallion
{
  uint32_t horseUid{};

  static Command GetCommand()
  {
    return Command::AcCmdCRUnregisterStallion;
  }

  //! Writes the command to the provided sink stream.
  //! @param command Command.
  //! @param stream Sink stream.
  static void Write(
    const AcCmdCRUnregisterStallion& command,
    SinkStream& stream);

  //! Reads a command from the provided source stream.
  //! @param command Command.
  //! @param stream Source stream.
  static void Read(
    AcCmdCRUnregisterStallion& command,
    SourceStream& stream);
};

struct AcCmdCRUnregisterStallionOK
{
  static Command GetCommand()
  {
    return Command::AcCmdCRUnregisterStallionOK;
  }

  //! Writes the command to the provided sink stream.
  //! @param command Command.
  //! @param stream Sink stream.
  static void Write(
    const AcCmdCRUnregisterStallionOK& command,
    SinkStream& stream);

  //! Reads a command from the provided source stream.
  //! @param command Command.
  //! @param stream Source stream.
  static void Read(
    AcCmdCRUnregisterStallionOK& command,
    SourceStream& stream);
};

struct RanchCommandUnregisterStallionCancel
{
  static Command GetCommand()
  {
    return Command::AcCmdCRUnregisterStallionCancel;
  }

  //! Writes the command to the provided sink stream.
  //! @param command Command.
  //! @param stream Sink stream.
  static void Write(
    const RanchCommandUnregisterStallionCancel& command,
    SinkStream& stream);

  //! Reads a command from the provided source stream.
  //! @param command Command.
  //! @param stream Source stream.
  static void Read(
    RanchCommandUnregisterStallionCancel& command,
    SourceStream& stream);
};

struct AcCmdCRUnregisterStallionEstimateInfo
{
  uint32_t horseUid{};

  static Command GetCommand()
  {
    return Command::AcCmdCRUnregisterStallionEstimateInfo;
  }

  //! Writes the command to the provided sink stream.
  //! @param command Command.
  //! @param stream Sink stream.
  static void Write(
    const AcCmdCRUnregisterStallionEstimateInfo& command,
    SinkStream& stream);

  //! Reads a command from the provided source stream.
  //! @param command Command.
  //! @param stream Source stream.
  static void Read(
    AcCmdCRUnregisterStallionEstimateInfo& command,
    SourceStream& stream);
};

struct AcCmdCRUnregisterStallionEstimateInfoOK
{
  uint32_t member1{};
  //! A count of times the stallion mated.
  uint32_t timesMated{};
  //! An amount of carrots collected for mating.
  uint32_t matingCompensation{};
  uint32_t member4{};
  //! A price for mating.
  uint32_t matingPrice{};

  static Command GetCommand()
  {
    return Command::AcCmdCRUnregisterStallionEstimateInfoOK;
  }

  //! Writes the command to the provided sink stream.
  //! @param command Command.
  //! @param stream Sink stream.
  static void Write(
    const AcCmdCRUnregisterStallionEstimateInfoOK& command,
    SinkStream& stream);

  //! Reads a command from the provided source stream.
  //! @param command Command.
  //! @param stream Source stream.
  static void Read(
    AcCmdCRUnregisterStallionEstimateInfoOK& command,
    SourceStream& stream);
};

struct AcCmdCRUnregisterStallionEstimateInfoCancel
{
  static Command GetCommand()
  {
    return Command::AcCmdCRUnregisterStallionEstimateInfoCancel;
  }

  //! Writes the command to the provided sink stream.
  //! @param command Command.
  //! @param stream Sink stream.
  static void Write(
    const AcCmdCRUnregisterStallionEstimateInfoCancel& command,
    SinkStream& stream);

  //! Reads a command from the provided source stream.
  //! @param command Command.
  //! @param stream Source stream.
  static void Read(
    AcCmdCRUnregisterStallionEstimateInfoCancel& command,
    SourceStream& stream);
};

struct AcCmdCRUpdateEquipmentNotify
{
  uint32_t characterUid{};
  std::vector<Item> characterEquipment;
  std::vector<Item> mountEquipment;
  Horse mount{};

  static Command GetCommand()
  {
    return Command::AcCmdCRUpdateEquipmentNotify;
  }

  //! Writes the command to a provided sink stream.
  //! @param command Command.
  //! @param stream Sink stream.
  static void Write(
    const AcCmdCRUpdateEquipmentNotify& command,
    SinkStream& stream);

  //! Reader a command from a provided source stream.
  //! @param command Command.
  //! @param stream Source stream.
  static void Read(
    AcCmdCRUpdateEquipmentNotify& command,
    SourceStream& stream);
};

struct AcCmdCRRecoverMount
{
  uint32_t horseUid{};

  static Command GetCommand()
  {
    return Command::AcCmdCRRecoverMount;
  }

  //! Writes the command to a provided sink stream.
  //! @param command Command.
  //! @param stream Sink stream.
  static void Write(
    const AcCmdCRRecoverMount& command,
    SinkStream& stream);

  //! Reader a command from a provided source stream.
  //! @param command Command.
  //! @param stream Source stream.
  static void Read(
    AcCmdCRRecoverMount& command,
    SourceStream& stream);
};

struct AcCmdCRRecoverMountOK
{
  uint32_t horseUid{};
  uint16_t stamina{};
  uint32_t updatedCarrots{};

  static Command GetCommand()
  {
    return Command::AcCmdCRRecoverMountOK;
  }

  //! Writes the command to a provided sink stream.
  //! @param command Command.
  //! @param stream Sink stream.
  static void Write(
    const AcCmdCRRecoverMountOK& command,
    SinkStream& stream);

  //! Reader a command from a provided source stream.
  //! @param command Command.
  //! @param stream Source stream.
  static void Read(
    AcCmdCRRecoverMountOK& command,
    SourceStream& stream);
};

struct AcCmdCRRecoverMountCancel
{
  uint32_t horseUid{};

  static Command GetCommand()
  {
    return Command::AcCmdCRRecoverMountCancel;
  }

  //! Writes the command to a provided sink stream.
  //! @param command Command.
  //! @param stream Sink stream.
  static void Write(
    const AcCmdCRRecoverMountCancel& command,
    SinkStream& stream);

  //! Reader a command from a provided source stream.
  //! @param command Command.
  //! @param stream Source stream.
  static void Read(
    AcCmdCRRecoverMountCancel& command,
    SourceStream& stream);
};

struct AcCmdCRStatusPointApply
{
  uint32_t horseUid{};
  Horse::Stats stats{};

  static Command GetCommand()
  {
    return Command::AcCmdCRStatusPointApply;
  }

  //! Writes the command to a provided sink stream.
  //! @param command Command.
  //! @param stream Sink stream.
  static void Write(
    const AcCmdCRStatusPointApply& command,
    SinkStream& stream);

  //! Reader a command from a provided source stream.
  //! @param command Command.
  //! @param stream Source stream.
  static void Read(
    AcCmdCRStatusPointApply& command,
    SourceStream& stream);
};

struct AcCmdCRStatusPointApplyOK
{
  static Command GetCommand()
  {
    return Command::AcCmdCRStatusPointApplyOK;
  }

  //! Writes the command to a provided sink stream.
  //! @param command Command.
  //! @param stream Sink stream.
  static void Write(
    const AcCmdCRStatusPointApplyOK& command,
    SinkStream& stream);

  //! Reader a command from a provided source stream.
  //! @param command Command.
  //! @param stream Source stream.
  static void Read(
    AcCmdCRStatusPointApplyOK& command,
    SourceStream& stream);
};

struct AcCmdCRStatusPointApplyCancel
{
  static Command GetCommand()
  {
    return Command::AcCmdCRStatusPointApplyCancel;
  }

  //! Writes the command to a provided sink stream.
  //! @param command Command.
  //! @param stream Sink stream.
  static void Write(
    const AcCmdCRStatusPointApplyCancel& command,
    SinkStream& stream);

  //! Reader a command from a provided source stream.
  //! @param command Command.
  //! @param stream Source stream.
  static void Read(
    AcCmdCRStatusPointApplyCancel& command,
    SourceStream& stream);
};

struct AcCmdCRTryBreeding
{
  uint32_t mareUid{};
  uint32_t stallionUid{};

  static Command GetCommand()
  {
    return Command::AcCmdCRTryBreeding;
  }

  //! Writes the command to a provided sink stream.
  //! @param command Command.
  //! @param stream Sink stream.
  static void Write(
    const AcCmdCRTryBreeding& command,
    SinkStream& stream);

  //! Reader a command from a provided source stream.
  //! @param command Command.
  //! @param stream Source stream.
  static void Read(
    AcCmdCRTryBreeding& command,
    SourceStream& stream);
};

struct RanchCommandTryBreedingOK
{
  uint32_t uid{};
  uint32_t tid{};
  uint32_t val{};
  uint32_t count{};

  uint8_t unk0{};

  Horse::Parts parts{};
  Horse::Appearance appearance{};
  Horse::Stats stats{};

  uint32_t unk1{};
  uint8_t unk2{};
  uint8_t unk3{};
  uint8_t unk4{};
  uint8_t unk5{};
  uint8_t unk6{};
  uint8_t unk7{};
  uint8_t unk8{};
  uint16_t unk9{};
  uint8_t unk10{};

  static Command GetCommand()
  {
    return Command::AcCmdCRTryBreedingOK;
  }

  //! Writes the command to a provided sink stream.
  //! @param command Command.
  //! @param stream Sink stream.
  static void Write(
    const RanchCommandTryBreedingOK& command,
    SinkStream& stream);

  //! Reader a command from a provided source stream.
  //! @param command Command.
  //! @param stream Source stream.
  static void Read(
    RanchCommandTryBreedingOK& command,
    SourceStream& stream);
};

struct RanchCommandTryBreedingCancel
{
  uint8_t unk0{};
  uint32_t unk1{};
  uint8_t unk2{};
  uint8_t unk3{};
  uint8_t unk4{};
  uint8_t unk5{};

  static Command GetCommand()
  {
    return Command::AcCmdCRTryBreedingCancel;
  }

  //! Writes the command to a provided sink stream.
  //! @param command Command.
  //! @param stream Sink stream.
  static void Write(
    const RanchCommandTryBreedingCancel& command,
    SinkStream& stream);

  //! Reader a command from a provided source stream.
  //! @param command Command.
  //! @param stream Source stream.
  static void Read(
    RanchCommandTryBreedingCancel& command,
    SourceStream& stream);
};

struct AcCmdCRBreedingAbandon
{
  uint32_t horseUid{};

  static Command GetCommand()
  {
    return Command::AcCmdCRBreedingAbandon;
  }

  //! Writes the command to a provided sink stream.
  //! @param command Command.
  //! @param stream Sink stream.
  static void Write(
    const AcCmdCRBreedingAbandon& command,
    SinkStream& stream);

  //! Reader a command from a provided source stream.
  //! @param command Command.
  //! @param stream Source stream.
  static void Read(
    AcCmdCRBreedingAbandon& command,
    SourceStream& stream);
};

struct RanchCommandBreedingAbandonOK
{
  static Command GetCommand()
  {
    return Command::AcCmdCRBreedingAbandonOK;
  }

  //! Writes the command to a provided sink stream.
  //! @param command Command.
  //! @param stream Sink stream.
  static void Write(
    const AcCmdCRBreedingAbandon& command,
    SinkStream& stream);

  //! Reader a command from a provided source stream.
  //! @param command Command.
  //! @param stream Source stream.
  static void Read(
    AcCmdCRBreedingAbandon& command,
    SourceStream& stream);
};

struct RanchCommandBreedingAbandonCancel
{
  static Command GetCommand()
  {
    return Command::AcCmdCRBreedingAbandonCancel;
  }

  //! Writes the command to a provided sink stream.
  //! @param command Command.
  //! @param stream Sink stream.
  static void Write(
    const AcCmdCRBreedingAbandon& command,
    SinkStream& stream);

  //! Reader a command from a provided source stream.
  //! @param command Command.
  //! @param stream Source stream.
  static void Read(
    AcCmdCRBreedingAbandon& command,
    SourceStream& stream);
};

struct RanchCommandAchievementUpdateProperty
{
  //! 75 - level up
  //! Table `Achievements`
  uint16_t achievementEvent{};
  uint16_t member2{};

  static Command GetCommand()
  {
    return Command::AcCmdCRAchievementUpdateProperty;
  }

  //! Writes the command to a provided sink stream.
  //! @param command Command.
  //! @param stream Sink stream.
  static void Write(
    const RanchCommandAchievementUpdateProperty& command,
    SinkStream& stream);

  //! Reader a command from a provided source stream.
  //! @param command Command.
  //! @param stream Source stream.
  static void Read(
    RanchCommandAchievementUpdateProperty& command,
    SourceStream& stream);
};

struct RanchCommandBreedingWishlist
{
  static Command GetCommand()
  {
    return Command::AcCmdCRBreedingWishlist;
  }

  //! Writes the command to a provided sink stream.
  //! @param command Command.
  //! @param stream Sink stream.
  static void Write(
    const RanchCommandBreedingWishlist& command,
    SinkStream& stream);

  //! Reader a command from a provided source stream.
  //! @param command Command.
  //! @param stream Source stream.
  static void Read(
    RanchCommandBreedingWishlist& command,
    SourceStream& stream);
};

struct RanchCommandBreedingWishlistOK
{
  struct WishlistElement
  {
    std::string unk0{};
    uint32_t uid{};
    uint32_t tid{};
    uint8_t unk1{};
    std::string unk2{};
    uint8_t unk3{};
    uint32_t unk4{};
    uint32_t unk5{};
    uint32_t unk6{};
    uint32_t unk7{};
    uint32_t unk8{};
    Horse::Stats stats{};
    Horse::Parts parts{};
    Horse::Appearance appearance{};
    uint8_t unk9{};
    uint8_t unk10{};
    uint8_t unk11{};
  };

  // List length specified with a uint8_t, max size 8
  std::vector<WishlistElement> wishlist{};

  static Command GetCommand()
  {
    return Command::AcCmdCRBreedingWishlistOK;
  }

  //! Writes the command to a provided sink stream.
  //! @param command Command.
  //! @param stream Sink stream.
  static void Write(
    const RanchCommandBreedingWishlistOK& command,
    SinkStream& stream);

  //! Reader a command from a provided source stream.
  //! @param command Command.
  //! @param stream Source stream.
  static void Read(
    RanchCommandBreedingWishlistOK& command,
    SourceStream& stream);
};

struct RanchCommandBreedingWishlistCancel
{
  static Command GetCommand()
  {
    return Command::AcCmdCRBreedingWishlistCancel;
  }

  //! Writes the command to a provided sink stream.
  //! @param command Command.
  //! @param stream Sink stream.
  static void Write(
    const RanchCommandBreedingWishlistCancel& command,
    SinkStream& stream);

  //! Reader a command from a provided source stream.
  //! @param command Command.
  //! @param stream Source stream.
  static void Read(
    RanchCommandBreedingWishlistCancel& command,
    SourceStream& stream);
};

struct AcCmdCRRanchCmdAction
{
  uint16_t unk0{};
  std::vector<uint8_t> snapshot{};

  static Command GetCommand()
  {
    return Command::AcCmdCRRanchCmdAction;
  }

  //! Writes the command to a provided sink stream.
  //! @param command Command.
  //! @param stream Sink stream.
  static void Write(
    const AcCmdCRRanchCmdAction& command,
    SinkStream& stream);

  //! Reader a command from a provided source stream.
  //! @param command Command.
  //! @param stream Source stream.
  static void Read(
    AcCmdCRRanchCmdAction& command,
    SourceStream& stream);
};

struct RanchCommandRanchCmdActionNotify
{
  uint16_t unk0{};
  uint16_t unk1{};
  uint8_t unk2{};

  static Command GetCommand()
  {
    return Command::AcCmdCRRanchCmdActionNotify;
  }

  //! Writes the command to a provided sink stream.
  //! @param command Command.
  //! @param stream Sink stream.
  static void Write(
    const RanchCommandRanchCmdActionNotify& command,
    SinkStream& stream);

  //! Reader a command from a provided source stream.
  //! @param command Command.
  //! @param stream Source stream.
  static void Read(
    RanchCommandRanchCmdActionNotify& command,
    SourceStream& stream);
};

struct RanchCommandRanchStuff
{
  uint32_t eventId{};
  int32_t value{};

  static Command GetCommand()
  {
    return Command::AcCmdCRRanchStuff;
  }

  //! Writes the command to the provided sink stream.
  //! @param command Command.
  //! @param stream Sink stream.
  static void Write(
    const RanchCommandRanchStuff& command,
    SinkStream& stream);

  //! Reads a command from the provided source stream.
  //! @param command Command.
  //! @param stream Source stream.
  static void Read(
    RanchCommandRanchStuff& command,
    SourceStream& stream);
};

struct RanchCommandRanchStuffOK
{
  uint32_t eventId{};
  int32_t moneyIncrement{};
  int32_t totalMoney{};

  static Command GetCommand()
  {
    return Command::AcCmdCRRanchStuffOK;
  }

  //! Writes the command to the provided sink stream.
  //! @param command Command.
  //! @param stream Sink stream.
  static void Write(
    const RanchCommandRanchStuffOK& command,
    SinkStream& stream);

  //! Reads a command from the provided source stream.
  //! @param command Command.
  //! @param stream Source stream.
  static void Read(
    RanchCommandRanchStuffOK& command,
    SourceStream& stream);
};

struct RanchCommandUpdateBusyState
{
  uint8_t busyState{};

  static Command GetCommand()
  {
    return Command::AcCmdCRUpdateBusyState;
  }

  //! Writes the command to a provided sink stream.
  //! @param command Command.
  //! @param stream Sink stream.
  static void Write(
    const RanchCommandUpdateBusyState& command,
    SinkStream& stream);

  //! Reader a command from a provided source stream.
  //! @param command Command.
  //! @param stream Source stream.
  static void Read(
    RanchCommandUpdateBusyState& command,
    SourceStream& stream);
};

struct RanchCommandUpdateBusyStateNotify
{
  uint32_t characterUid{};
  uint8_t busyState{};

  static Command GetCommand()
  {
    return Command::AcCmdCRUpdateBusyStateNotify;
  }

  //! Writes the command to a provided sink stream.
  //! @param command Command.
  //! @param stream Sink stream.
  static void Write(
    const RanchCommandUpdateBusyStateNotify& command,
    SinkStream& stream);

  //! Reader a command from a provided source stream.
  //! @param command Command.
  //! @param stream Source stream.
  static void Read(
    RanchCommandUpdateBusyStateNotify& command,
    SourceStream& stream);
};

//! Serverbound get messenger info command.
struct RanchCommandUpdateMountNickname
{
  uint32_t horseUid{};
  std::string name{};
  uint32_t itemUid{};

  static Command GetCommand()
  {
    return Command::AcCmdCRUpdateMountNickname;
  }

  //! Writes the command to a provided sink stream.
  //! @param command Command.
  //! @param stream Sink stream.
  static void Write(
    const RanchCommandUpdateMountNickname& command,
    SinkStream& stream);

  //! Reader a command from a provided source stream.
  //! @param command Command.
  //! @param stream Source stream.
  static void Read(
    RanchCommandUpdateMountNickname& command,
    SourceStream& stream);
};

//! Clientbound get messenger info response.
struct RanchCommandUpdateMountNicknameOK
{
  uint32_t horseUid{};
  std::string nickname{};
  uint32_t itemUid{};
  uint32_t itemCount{};

  static Command GetCommand()
  {
    return Command::AcCmdCRUpdateMountNicknameOK;
  }

  //! Writes the command to a provided sink stream.
  //! @param command Command.
  //! @param stream Sink stream.
  static void Write(
    const RanchCommandUpdateMountNicknameOK& command,
    SinkStream& stream);

  //! Reader a command from a provided source stream.
  //! @param command Command.
  //! @param stream Source stream.
  static void Read(
    RanchCommandUpdateMountNicknameOK& command,
    SourceStream& stream);
};

//! Serverbound get messenger info command.
struct RanchCommandUpdateMountNicknameCancel
{
  HorseRenameError error{};

  static Command GetCommand()
  {
    return Command::AcCmdCRUpdateMountNicknameCancel;
  }

  //! Writes the command to a provided sink stream.
  //! @param command Command.
  //! @param stream Sink stream.
  static void Write(
    const RanchCommandUpdateMountNicknameCancel& command,
    SinkStream& stream);

  //! Reader a command from a provided source stream.
  //! @param command Command.
  //! @param stream Source stream.
  static void Read(
    RanchCommandUpdateMountNicknameCancel& command,
    SourceStream& stream);
};

struct AcCmdRCUpdateMountInfoNotify
{
  // TODO: confirm these values
  enum class Action : uint8_t
  {
    // Takes horse name + type (type foal interacts with graze)
    Default = 0,
    // Has gMsgSetMountInfo/RanchCare_ResetAmends//Ranch_UpdateMountName
    // [Ranch_UpdateMountName] characterUid = 0
    // This appears to do the horse change animation
    MaybeRentHorseOrReturnToNature = 4,
    // Has gMsgSetMountState/Breed_SuccessData_MountSeed
    // [Breed_SuccessData_MountSeed] seed? = 0
    PutHorseInRentOrBreedingSystem = 5,
    // Takes potentialLevel and potentialValue
    ProgressHorsePotential = 9,
    // Just takes luck.
    SomethingWithHorseLuck = 10,
    UpdateInjuryState = 11,
    SomethingWithInjuryAndLuck = 12
  };

  uint32_t characterUid{};
  Action action{Action::Default};
  Horse horse{};

  static Command GetCommand()
  {
    return Command::AcCmdRCUpdateMountInfoNotify;
  }

  //! Writes the command to a provided sink stream.
  //! @param command Command.
  //! @param stream Sink stream.
  static void Write(
    const AcCmdRCUpdateMountInfoNotify& command,
    SinkStream& stream);

  //! Reader a command from a provided source stream.
  //! @param command Command.
  //! @param stream Source stream.
  static void Read(
    AcCmdRCUpdateMountInfoNotify& command,
    SourceStream& stream);
};

struct AcCmdCRRequestStorage
{
  enum class Category : uint8_t
  {
    Purchases,
    Gifts
  };

  Category category{};
  uint16_t page{};

  static Command GetCommand()
  {
    return Command::AcCmdCRRequestStorage;
  }

  //! Writes the command to a provided sink stream.
  //! @param command Command.
  //! @param stream Sink stream.
  static void Write(
    const AcCmdCRRequestStorage& command,
    SinkStream& stream);

  //! Reader a command from a provided source stream.
  //! @param command Command.
  //! @param stream Source stream.
  static void Read(
    AcCmdCRRequestStorage& command,
    SourceStream& stream);
};

struct AcCmdCRRequestStorageOK
{
  AcCmdCRRequestStorage::Category category{};
  uint16_t page{};
  // First bit indicates whether there's new items
  // in the storage. Other bits somehow indicate the page count.
  uint16_t pageCountAndNotification{};

  //! Max 33 elements.
  std::vector<StoredItem> storedItems{};

  static Command GetCommand()
  {
    return Command::AcCmdCRRequestStorageOK;
  }

  //! Writes the command to a provided sink stream.
  //! @param command Command.
  //! @param stream Sink stream.
  static void Write(
    const AcCmdCRRequestStorageOK& command,
    SinkStream& stream);

  //! Reader a command from a provided source stream.
  //! @param command Command.
  //! @param stream Source stream.
  static void Read(
    AcCmdCRRequestStorageOK& command,
    SourceStream& stream);
};

struct AcCmdCRRequestStorageCancel
{
  AcCmdCRRequestStorage category{};
  uint8_t val1{};

  static Command GetCommand()
  {
    return Command::AcCmdCRRequestStorageCancel;
  }

  //! Writes the command to a provided sink stream.
  //! @param command Command.
  //! @param stream Sink stream.
  static void Write(
    const AcCmdCRRequestStorageCancel& command,
    SinkStream& stream);

  //! Reader a command from a provided source stream.
  //! @param command Command.
  //! @param stream Source stream.
  static void Read(
    AcCmdCRRequestStorageCancel& command,
    SourceStream& stream);
};

struct AcCmdCRGetItemFromStorage
{
  uint32_t storedItemUid{};

  static Command GetCommand()
  {
    return Command::AcCmdCRGetItemFromStorage;
  }

  //! Writes the command to a provided sink stream.
  //! @param command Command.
  //! @param stream Sink stream.
  static void Write(
    const AcCmdCRGetItemFromStorage& command,
    SinkStream& stream);

  //! Reader a command from a provided source stream.
  //! @param command Command.
  //! @param stream Source stream.
  static void Read(
    AcCmdCRGetItemFromStorage& command,
    SourceStream& stream);
};

struct AcCmdCRGetItemFromStorageOK
{
  uint32_t storageItemUid{};
  std::vector<Item> items{};
  //! Updates carrots as displayed on game client
  uint32_t updatedCarrots{};

  static Command GetCommand()
  {
    return Command::AcCmdCRGetItemFromStorageOK;
  }

  //! Writes the command to a provided sink stream.
  //! @param command Command.
  //! @param stream Sink stream.
  static void Write(
    const AcCmdCRGetItemFromStorageOK& command,
    SinkStream& stream);

  //! Reader a command from a provided source stream.
  //! @param command Command.
  //! @param stream Source stream.
  static void Read(
    AcCmdCRGetItemFromStorageOK& command,
    SourceStream& stream);
};

struct AcCmdCRGetItemFromStorageCancel
{
  uint32_t storedItemUid{};
  uint8_t status{};

  static Command GetCommand()
  {
    return Command::AcCmdCRGetItemFromStorageCancel;
  }

  //! Writes the command to a provided sink stream.
  //! @param command Command.
  //! @param stream Sink stream.
  static void Write(
    const AcCmdCRGetItemFromStorageCancel& command,
    SinkStream& stream);

  //! Reader a command from a provided source stream.
  //! @param command Command.
  //! @param stream Source stream.
  static void Read(
    AcCmdCRGetItemFromStorageCancel& command,
    SourceStream& stream);
};

struct RanchCommandCheckStorageItem
{
  uint32_t storedItemUid{};

  //! Writes the command to a provided sink stream.
  //! @param command Command.
  //! @param stream Sink stream.
  static void Write(
    const AcCmdCRGetItemFromStorage& command,
    SinkStream& stream);

  //! Reader a command from a provided source stream.
  //! @param command Command.
  //! @param stream Source stream.
  static void Read(
    AcCmdCRGetItemFromStorage& command,
    SourceStream& stream);
};

struct RanchCommandRequestNpcDressList
{
  uint32_t unk0{}; // NPC ID?

  static Command GetCommand()
  {
    return Command::AcCmdCRRequestNpcDressList;
  }

  //! Writes the command to a provided sink stream.
  //! @param command Command.
  //! @param stream Sink stream.
  static void Write(
    const RanchCommandRequestNpcDressList& command,
    SinkStream& stream);

  //! Reader a command from a provided source stream.
  //! @param command Command.
  //! @param stream Source stream.
  static void Read(
    RanchCommandRequestNpcDressList& command,
    SourceStream& stream);
};

struct RanchCommandRequestNpcDressListOK
{
  uint32_t unk0{}; // NPC ID?

  // List size specified with a uint8_t. Max size 10
  std::vector<Item> dressList{};

  static Command GetCommand()
  {
    return Command::AcCmdCRRequestNpcDressListOK;
  }

  //! Writes the command to a provided sink stream.
  //! @param command Command.
  //! @param stream Sink stream.
  static void Write(
    const RanchCommandRequestNpcDressListOK& command,
    SinkStream& stream);

  //! Reader a command from a provided source stream.
  //! @param command Command.
  //! @param stream Source stream.
  static void Read(
    RanchCommandRequestNpcDressListOK& command,
    SourceStream& stream);
};

struct RanchCommandRequestNpcDressListCancel
{
  static Command GetCommand()
  {
    return Command::AcCmdCRRequestNpcDressListCancel;
  }

  //! Writes the command to a provided sink stream.
  //! @param command Command.
  //! @param stream Sink stream.
  static void Write(
    const RanchCommandRequestNpcDressListCancel& command,
    SinkStream& stream);

  //! Reader a command from a provided source stream.
  //! @param command Command.
  //! @param stream Source stream.
  static void Read(
    RanchCommandRequestNpcDressListCancel& command,
    SourceStream& stream);
};

struct AcCmdCRWearEquipment
{
  uint32_t equipmentUid{};
  uint8_t member{};

  static Command GetCommand()
  {
    return Command::AcCmdCRWearEquipment;
  }

  //! Writes the command to a provided sink stream.
  //! @param command Command.
  //! @param stream Sink stream.
  static void Write(
    const AcCmdCRWearEquipment& command,
    SinkStream& stream);

  //! Reader a command from a provided source stream.
  //! @param command Command.
  //! @param stream Source stream.
  static void Read(
    AcCmdCRWearEquipment& command,
    SourceStream& stream);
};

struct AcCmdCRWearEquipmentOK
{
  uint32_t itemUid{};
  uint8_t member{};

  static Command GetCommand()
  {
    return Command::AcCmdCRWearEquipmentOK;
  }

  //! Writes the command to a provided sink stream.
  //! @param command Command.
  //! @param stream Sink stream.
  static void Write(
    const AcCmdCRWearEquipmentOK& command,
    SinkStream& stream);

  //! Reader a command from a provided source stream.
  //! @param command Command.
  //! @param stream Source stream.
  static void Read(
    AcCmdCRWearEquipmentOK& command,
    SourceStream& stream);
};

struct AcCmdCRWearEquipmentCancel
{
  uint32_t itemUid{};
  uint8_t member{};

  static Command GetCommand()
  {
    return Command::AcCmdCRWearEquipmentCancel;
  }

  //! Writes the command to a provided sink stream.
  //! @param command Command.
  //! @param stream Sink stream.
  static void Write(
    const AcCmdCRWearEquipmentCancel& command,
    SinkStream& stream);

  //! Reader a command from a provided source stream.
  //! @param command Command.
  //! @param stream Source stream.
  static void Read(
    AcCmdCRWearEquipmentCancel& command,
    SourceStream& stream);
};

struct AcCmdCRRemoveEquipment
{
  uint32_t itemUid{};

  static Command GetCommand()
  {
    return Command::AcCmdCRRemoveEquipment;
  }

  //! Writes the command to a provided sink stream.
  //! @param command Command.
  //! @param stream Sink stream.
  static void Write(
    const AcCmdCRRemoveEquipment& command,
    SinkStream& stream);

  //! Reader a command from a provided source stream.
  //! @param command Command.
  //! @param stream Source stream.
  static void Read(
    AcCmdCRRemoveEquipment& command,
    SourceStream& stream);
};

struct AcCmdCRRemoveEquipmentOK
{
  uint32_t uid{};

  static Command GetCommand()
  {
    return Command::AcCmdCRRemoveEquipmentOK;
  }

  //! Writes the command to a provided sink stream.
  //! @param command Command.
  //! @param stream Sink stream.
  static void Write(
    const AcCmdCRRemoveEquipmentOK& command,
    SinkStream& stream);

  //! Reader a command from a provided source stream.
  //! @param command Command.
  //! @param stream Source stream.
  static void Read(
    AcCmdCRRemoveEquipmentOK& command,
    SourceStream& stream);
};

struct AcCmdCRRemoveEquipmentCancel
{
  uint32_t itemUid{};
  uint8_t member{};

  static Command GetCommand()
  {
    return Command::AcCmdCRRemoveEquipmentCancel;
  }

  //! Writes the command to a provided sink stream.
  //! @param command Command.
  //! @param stream Sink stream.
  static void Write(
    const AcCmdCRRemoveEquipmentCancel& command,
    SinkStream& stream);

  //! Reader a command from a provided source stream.
  //! @param command Command.
  //! @param stream Source stream.
  static void Read(
    AcCmdCRRemoveEquipmentCancel& command,
    SourceStream& stream);
};

struct RanchCommandSetIntroductionNotify
{
  uint32_t characterUid{};
  std::string introduction{};

  static Command GetCommand()
  {
    return Command::AcCmdRCSetIntroductionNotify;
  }

  //! Writes the command to a provided sink stream.
  //! @param command Command.
  //! @param stream Sink stream.
  static void Write(
    const RanchCommandSetIntroductionNotify& command,
    SinkStream& stream);

  //! Reader a command from a provided source stream.
  //! @param command Command.
  //! @param stream Source stream.
  static void Read(
    RanchCommandSetIntroductionNotify& command,
    SourceStream& stream);
};

struct RanchCommandCreateGuild
{
  std::string name;
  std::string description;

  static Command GetCommand()
  {
    return Command::AcCmdCRCreateGuild;
  }

  //! Writes the command to a provided sink stream.
  //! @param command Command.
  //! @param stream Sink stream.
  static void Write(
    const RanchCommandCreateGuild& command,
    SinkStream& stream);

  //! Reader a command from a provided source stream.
  //! @param command Command.
  //! @param stream Source stream.
  static void Read(
    RanchCommandCreateGuild& command,
    SourceStream& stream);
};

struct RanchCommandCreateGuildOK
{
  uint32_t uid{};
  uint32_t updatedCarrots{};

  static Command GetCommand()
  {
    return Command::AcCmdCRCreateGuildOK;
  }

  //! Writes the command to a provided sink stream.
  //! @param command Command.
  //! @param stream Sink stream.
  static void Write(
    const RanchCommandCreateGuildOK& command,
    SinkStream& stream);

  //! Reader a command from a provided source stream.
  //! @param command Command.
  //! @param stream Source stream.
  static void Read(
    RanchCommandCreateGuildOK& command,
    SourceStream& stream);
};

struct RanchCommandCreateGuildCancel
{
  //! See CDATA[ERROR_FAIL_SYSTEMERROR]
  uint8_t status{};
  uint32_t member2{};

  static Command GetCommand()
  {
    return Command::AcCmdCRCreateGuildCancel;
  }

  //! Writes the command to a provided sink stream.
  //! @param command Command.
  //! @param stream Sink stream.
  static void Write(
    const RanchCommandCreateGuildCancel& command,
    SinkStream& stream);

  //! Reader a command from a provided source stream.
  //! @param command Command.
  //! @param stream Source stream.
  static void Read(
    RanchCommandCreateGuildCancel& command,
    SourceStream& stream);
};

struct RanchCommandRequestGuildInfo
{
  static Command GetCommand()
  {
    return Command::AcCmdCRRequestGuildInfo;
  }

  //! Writes the command to a provided sink stream.
  //! @param command Command.
  //! @param stream Sink stream.
  static void Write(
    const RanchCommandRequestGuildInfo& command,
    SinkStream& stream);

  //! Reader a command from a provided source stream.
  //! @param command Command.
  //! @param stream Source stream.
  static void Read(
    RanchCommandRequestGuildInfo& command,
    SourceStream& stream);
};

struct RanchCommandRequestGuildInfoOK
{
  struct GuildInfo
  {
    uint32_t uid{};
    uint8_t member1{};
    uint32_t member2{};
    uint32_t member3{};
    //! Member count. Maximum number of members a guild can have is 30. 
    //! Setting the number to a value greater or equal to the maximum
    //! results in the invite button being disabled.
    uint8_t memberCount{};
    uint32_t member5{};
    std::string name{};
    std::string description{};
    //! Invite cool down in hours.
    uint32_t inviteCooldown{};
    uint32_t member9{};
    uint32_t member10{};
    uint32_t member11{};

    static void Write(
      const GuildInfo& command,
      SinkStream& stream);

    static void Read(
      GuildInfo& command,
      SourceStream& stream);
  } guildInfo;

  static Command GetCommand()
  {
    return Command::AcCmdCRRequestGuildInfoOK;
  }

  //! Writes the command to a provided sink stream.
  //! @param command Command.
  //! @param stream Sink stream.
  static void Write(
    const RanchCommandRequestGuildInfoOK& command,
    SinkStream& stream);

  //! Reader a command from a provided source stream.
  //! @param command Command.
  //! @param stream Source stream.
  static void Read(
    RanchCommandRequestGuildInfoOK& command,
    SourceStream& stream);
};

struct RanchCommandRequestGuildInfoCancel
{
  uint8_t status{};

  static Command GetCommand()
  {
    return Command::AcCmdCRRequestGuildInfoCancel;
  }

  //! Writes the command to a provided sink stream.
  //! @param command Command.
  //! @param stream Sink stream.
  static void Write(
    const RanchCommandRequestGuildInfoCancel& command,
    SinkStream& stream);

  //! Reader a command from a provided source stream.
  //! @param command Command.
  //! @param stream Source stream.
  static void Read(
    RanchCommandRequestGuildInfoCancel& command,
    SourceStream& stream);
};

struct AcCmdCRWithdrawGuildMember
{
  uint32_t characterUid{};
  enum class Option : uint8_t
  {
    Leave = 0,
    //! Expelled
    Kicked = 1,
    Disband = 2
  } option{};

  static Command GetCommand()
  {
    return Command::AcCmdCRWithdrawGuildMember;
  }

  //! Writes the command to a provided sink stream.
  //! @param command Command.
  //! @param stream Sink stream.
  static void Write(
    const AcCmdCRWithdrawGuildMember& command,
    SinkStream& stream);

  //! Reader a command from a provided source stream.
  //! @param command Command.
  //! @param stream Source stream.
  static void Read(
    AcCmdCRWithdrawGuildMember& command,
    SourceStream& stream);
};

struct AcCmdCRWithdrawGuildMemberOK
{
  AcCmdCRWithdrawGuildMember::Option option;
  
  static Command GetCommand()
  {
    return Command::AcCmdCRWithdrawGuildMemberOK;
  }

  //! Writes the command to a provided sink stream.
  //! @param command Command.
  //! @param stream Sink stream.
  static void Write(
    const AcCmdCRWithdrawGuildMemberOK& command,
    SinkStream& stream);

  //! Reader a command from a provided source stream.
  //! @param command Command.
  //! @param stream Source stream.
  static void Read(
    AcCmdCRWithdrawGuildMemberOK& command,
    SourceStream& stream);
};

struct AcCmdCRWithdrawGuildMemberCancel
{
  //! See GuildStrings table in libconfig
  //! 0 from CDATA[ERROR_FAIL_SYSTEMERROR]
  protocol::GuildError status{};

  static Command GetCommand()
  {
    return Command::AcCmdCRWithdrawGuildMemberCancel;
  }

  //! Writes the command to a provided sink stream.
  //! @param command Command.
  //! @param stream Sink stream.
  static void Write(
    const AcCmdCRWithdrawGuildMemberCancel& command,
    SinkStream& stream);

  //! Reader a command from a provided source stream.
  //! @param command Command.
  //! @param stream Source stream.
  static void Read(
    AcCmdCRWithdrawGuildMemberCancel& command,
    SourceStream& stream);
};

struct AcCmdRCWithdrawGuildMemberNotify
{
  uint32_t guildUid;
  uint32_t guildMemberCharacterUid;
  uint32_t withdrawnCharacterUid;
  AcCmdCRWithdrawGuildMember::Option option;

  static Command GetCommand()
  {
    return Command::AcCmdRCWithdrawGuildMemberNotify;
  }

  //! Writes the command to a provided sink stream.
  //! @param command Command.
  //! @param stream Sink stream.
  static void Write(
    const AcCmdRCWithdrawGuildMemberNotify& command,
    SinkStream& stream);

  //! Reader a command from a provided source stream.
  //! @param command Command.
  //! @param stream Source stream.
  static void Read(
    AcCmdRCWithdrawGuildMemberNotify& command,
    SourceStream& stream);
};

struct AcCmdCRUpdatePet
{
  PetInfo petInfo{};
  uint32_t itemUid; // 

  static Command GetCommand()
  {
    return Command::AcCmdCRUpdatePet;
  }

  //! Writes the command to a provided sink stream.
  //! @param command Command.
  //! @param stream Sink stream.
  static void Write(
    const AcCmdCRUpdatePet& command,
    SinkStream& stream);

  //! Reader a command from a provided source stream.
  //! @param command Command.
  //! @param stream Source stream.
  static void Read(
    AcCmdCRUpdatePet& command,
    SourceStream& stream);
};

struct AcCmdRCUpdatePet
{
  PetInfo petInfo{};
  //! optional
  uint32_t itemUid{};
  static Command GetCommand()
  {
    return Command::AcCmdRCUpdatePet;
  }
  //! Writes the command to a provided sink stream.
  //! @param command Command.
  //! @param stream Sink stream.
  static void Write(
    const AcCmdRCUpdatePet& command,
    SinkStream& stream);

  //! Reader a command from a provided source stream.
  //! @param command Command.
  //! @param stream Source stream.
  static void Read(
    AcCmdRCUpdatePet& command,
    SourceStream& stream);
};

struct AcCmdRCUpdatePetCancel
{
  PetInfo petInfo{};
  uint32_t member2{};
  uint8_t member3{};

  static Command GetCommand()
  {
    return Command::AcCmdRCUpdatePetCancel;
  }

  //! Writes the command to a provided sink stream.
  //! @param command Command.
  //! @param stream Sink stream.
  static void Write(
    const AcCmdRCUpdatePetCancel& command,
    SinkStream& stream);

  //! Reader a command from a provided source stream.
  //! @param command Command.
  //! @param stream Source stream.
  static void Read(
    AcCmdRCUpdatePetCancel& command,
    SourceStream& stream);
};

struct AcCmdCRRequestPetBirth
{
  uint32_t eggLevel{};
  uint32_t incubatorSlot{};
  PetInfo petInfo{};

  static Command GetCommand()
  {
    return Command::AcCmdCRRequestPetBirth;
  }

  //! Writes the command to a provided sink stream.
  //! @param command Command.
  //! @param stream Sink stream.
  static void Write(
    const AcCmdCRRequestPetBirth& command,
    SinkStream& stream);

  //! Reader a command from a provided source stream.
  //! @param command Command.
  //! @param stream Source stream.
  static void Read(
    AcCmdCRRequestPetBirth& command,
    SourceStream& stream);
};

struct AcCmdCRRequestPetBirthOK
{
  PetBirthInfo petBirthInfo{};

  static Command GetCommand()
  {
    return Command::AcCmdCRRequestPetBirthOK;
  }

  //! Writes the command to a provided sink stream.
  //! @param command Command.
  //! @param stream Sink stream.
  static void Write(
    const AcCmdCRRequestPetBirthOK& command,
    SinkStream& stream);

  //! Reader a command from a provided source stream.
  //! @param command Command.
  //! @param stream Source stream.
  static void Read(
    AcCmdCRRequestPetBirthOK& command,
    SourceStream& stream);
};

struct AcCmdCRRequestPetBirthNotify
{
  PetBirthInfo petBirthInfo{};

  static Command GetCommand()
  {
    return Command::AcCmdCRRequestPetBirthNotify;
  }

  //! Writes the command to a provided sink stream.
  //! @param command Command.
  //! @param stream Sink stream.
  static void Write(
    const AcCmdCRRequestPetBirthNotify& command,
    SinkStream& stream);

  //! Reader a command from a provided source stream.
  //! @param command Command.
  //! @param stream Source stream.
  static void Read(
    AcCmdCRRequestPetBirthNotify& command,
    SourceStream& stream);
};

struct AcCmdCRRequestPetBirthCancel
{
  PetInfo petInfo{};

  static Command GetCommand()
  {
    return Command::AcCmdCRRequestPetBirthCancel;
  }

  //! Writes the command to a provided sink stream.
  //! @param command Command.
  //! @param stream Sink stream.
  static void Write(
    const AcCmdCRRequestPetBirthCancel& command,
    SinkStream& stream);

  //! Reader a command from a provided source stream.
  //! @param command Command.
  //! @param stream Source stream.
  static void Read(
    AcCmdCRRequestPetBirthCancel& command,
    SourceStream& stream);
};

struct RanchCommandPetBirthNotify
{
  PetBirthInfo petBirthInfo{};

  static Command GetCommand()
  {
    return Command::AcCmdCRRequestPetBirthNotify;
  }

  //! Writes the command to a provided sink stream.
  //! @param command Command.
  //! @param stream Sink stream.
  static void Write(
    const RanchCommandPetBirthNotify& command,
    SinkStream& stream);

  //! Reader a command from a provided source stream.
  //! @param command Command.
  //! @param stream Source stream.
  static void Read(
    RanchCommandPetBirthNotify& command,
    SourceStream& stream);
};

struct AcCmdCRIncubateEgg
{
  uint32_t itemUid{};
  uint32_t itemTid{};
  uint32_t incubatorSlot{};

  static Command GetCommand()
  {
    return Command::AcCmdCRIncubateEgg;
  }

  //! Writes the command to a provided sink stream.
  //! @param command Command.
  //! @param stream Sink stream.
  static void Write(
    const AcCmdCRIncubateEgg& command,
    SinkStream& stream);

  //! Reader a command from a provided source stream.
  //! @param command Command.
  //! @param stream Source stream.
  static void Read(
    AcCmdCRIncubateEgg& command,
    SourceStream& stream);
};

struct AcCmdCRIncubateEggOK
{
  uint32_t incubatorSlot{};
  Egg egg{};
  // optional
  uint32_t member3{};

  static Command GetCommand()
  {
    return Command::AcCmdCRIncubateEggOK;
  }

  //! Writes the command to a provided sink stream.
  //! @param command Command.
  //! @param stream Sink stream.
  static void Write(
    const AcCmdCRIncubateEggOK& command,
    SinkStream& stream);

  //! Reader a command from a provided source stream.
  //! @param command Command.
  //! @param stream Source stream.
  static void Read(
    AcCmdCRIncubateEggOK& command,
    SourceStream& stream);
};

struct AcCmdCRIncubateEggNotify
{
  uint32_t characterUid{}; // needs confirmation
  uint32_t incubatorSlot{};
  Egg egg{};
  // optional
  uint32_t member3{};

  static Command GetCommand()
  {
    return Command::AcCmdCRIncubateEggNotify;
  }

  //! Writes the command to a provided sink stream.
  //! @param command Command.
  //! @param stream Sink stream.
  static void Write(
    const AcCmdCRIncubateEggNotify& command,
    SinkStream& stream);

  //! Reader a command from a provided source stream.
  //! @param command Command.
  //! @param stream Source stream.
  static void Read(
    AcCmdCRIncubateEggNotify& command,
    SourceStream& stream);
};

struct AcCmdCRIncubateEggCancel
{
  uint8_t cancel{};
  uint32_t itemUid{};
  uint32_t itemTid{};
  uint32_t incubatorSlot{};

  static Command GetCommand()
  {
    return Command::AcCmdCRIncubateEggCancel;
  }

  //! Writes the command to a provided sink stream.
  //! @param command Command.
  //! @param stream Sink stream.
  static void Write(
    const AcCmdCRIncubateEggCancel& command,
    SinkStream& stream);

  //! Reader a command from a provided source stream.
  //! @param command Command.
  //! @param stream Source stream.
  static void Read(
    AcCmdCRIncubateEggCancel& command,
    SourceStream& stream);
};

struct AcCmdCRBoostIncubateInfoList
{
  uint32_t member1{};
  uint32_t member2{};

  static Command GetCommand()
  {
    return Command::AcCmdCRBoostIncubateInfoList;
  }

  //! Writes the command to a provided sink stream.
  //! @param command Command.
  //! @param stream Sink stream.
  static void Write(
    const AcCmdCRBoostIncubateInfoList& command,
    SinkStream& stream);

  //! Reader a command from a provided source stream.
  //! @param command Command.
  //! @param stream Source stream.
  static void Read(
    AcCmdCRBoostIncubateInfoList& command,
    SourceStream& stream);
};

struct AcCmdCRBoostIncubateInfoListOK
{
  uint32_t member1{};
  uint16_t count{};
  //here belongs some vector 2 uint32_t

  static Command GetCommand()
  {
    return Command::AcCmdCRBoostIncubateInfoListOK;
  }

  //! Writes the command to a provided sink stream.
  //! @param command Command.
  //! @param stream Sink stream.
  static void Write(
    const AcCmdCRBoostIncubateInfoListOK& command,
    SinkStream& stream);

  //! Reader a command from a provided source stream.
  //! @param command Command.
  //! @param stream Source stream.
  static void Read(
    AcCmdCRBoostIncubateInfoListOK& command,
    SourceStream& stream);
};

struct AcCmdCRBoostIncubateEgg
{
  uint32_t itemUid{}; //crystal item id
  uint32_t incubatorSlot{};

  static Command GetCommand()
  {
    return Command::AcCmdCRBoostIncubateEgg;
  }

  //! Writes the command to a provided sink stream.
  //! @param command Command.
  //! @param stream Sink stream.
  static void Write(
    const AcCmdCRBoostIncubateEgg& command,
    SinkStream& stream);

  //! Reader a command from a provided source stream.
  //! @param command Command.
  //! @param stream Source stream.
  static void Read(
    AcCmdCRBoostIncubateEgg& command,
    SourceStream& stream);
};

struct AcCmdCRBoostIncubateEggOK
{
  Item item{};
  uint32_t incubatorSlot{};
  Egg egg{};         

  static Command GetCommand()
  {
    return Command::AcCmdCRBoostIncubateEggOK;
  }

  //! Writes the command to a provided sink stream.
  //! @param command Command.
  //! @param stream Sink stream.
  static void Write(
    const AcCmdCRBoostIncubateEggOK& command,
    SinkStream& stream);

  //! Reader a command from a provided source stream.
  //! @param command Command.
  //! @param stream Source stream.
  static void Read(
    AcCmdCRBoostIncubateEggOK& command,
    SourceStream& stream);
};

struct RanchCommandUserPetInfos
{

  static Command GetCommand()
  {
    return Command::AcCmdCRUserPetInfos;
  }

  //! Writes the command to a provided sink stream.
  //! @param command Command.
  //! @param stream Sink stream.
  static void Write(
    const RanchCommandUserPetInfos& command,
    SinkStream& stream);

  //! Reader a command from a provided source stream.
  //! @param command Command.
  //! @param stream Source stream.
  static void Read(
    RanchCommandUserPetInfos& command,
    SourceStream& stream);
};

struct RanchCommandUserPetInfosOK
{
  uint32_t member1;
  uint16_t petCount;
  uint16_t member3;
  std::vector<Pet> pets{};

  static Command GetCommand()
  {
    return Command::AcCmdCRUserPetInfosOK;
  }

  //! Writes the command to a provided sink stream.
  //! @param command Command.
  //! @param stream Sink stream.
  static void Write(
    const RanchCommandUserPetInfosOK& command,
    SinkStream& stream);

  //! Reader a command from a provided source stream.
  //! @param command Command.
  //! @param stream Source stream.
  static void Read(
    RanchCommandUserPetInfosOK& command,
    SourceStream& stream);
};

struct AcCmdCRHousingBuild
{
  uint16_t housingTid{};

  static Command GetCommand()
  {
    return Command::AcCmdCRHousingBuild;
  }

  //! Writes the command to a provided sink stream.
  //! @param command Command.
  //! @param stream Sink stream.
  static void Write(
    const AcCmdCRHousingBuild& command,
    SinkStream& stream);

  //! Reader a command from a provided source stream.
  //! @param command Command.
  //! @param stream Source stream.
  static void Read(
    AcCmdCRHousingBuild& command,
    SourceStream& stream);
};

struct AcCmdCRHousingBuildOK
{
  uint32_t member1{};
  uint16_t housingTid{};
  uint32_t member3{};

  static Command GetCommand()
  {
    return Command::AcCmdCRHousingBuildOK;
  }

  //! Writes the command to a provided sink stream.
  //! @param command Command.
  //! @param stream Sink stream.
  static void Write(
    const AcCmdCRHousingBuildOK& command,
    SinkStream& stream);

  //! Reader a command from a provided source stream.
  //! @param command Command.
  //! @param stream Source stream.
  static void Read(
    AcCmdCRHousingBuildOK& command,
    SourceStream& stream);
};

struct AcCmdCRHousingBuildCancel
{
  uint8_t status{};

  static Command GetCommand()
  {
    return Command::AcCmdCRHousingBuildCancel;
  }

  //! Writes the command to a provided sink stream.
  //! @param command Command.
  //! @param stream Sink stream.
  static void Write(
    const AcCmdCRHousingBuildCancel& command,
    SinkStream& stream);

  //! Reader a command from a provided source stream.
  //! @param command Command.
  //! @param stream Source stream.
  static void Read(
    AcCmdCRHousingBuildCancel& command,
    SourceStream& stream);
};

struct AcCmdCRHousingBuildNotify
{
  uint32_t member1{};
  uint16_t housingId{};

  static Command GetCommand()
  {
    return Command::AcCmdCRHousingBuildNotify;
  }

  //! Writes the command to a provided sink stream.
  //! @param command Command.
  //! @param stream Sink stream.
  static void Write(
    const AcCmdCRHousingBuildNotify& command,
    SinkStream& stream);

  //! Reader a command from a provided source stream.
  //! @param command Command.
  //! @param stream Source stream.
  static void Read(
    AcCmdCRHousingBuildNotify& command,
    SourceStream& stream);
};

struct AcCmdCRHousingRepair
{
  uint32_t housingUid{};

  static Command GetCommand()
  {
    return Command::AcCmdCRHousingRepair;
  }

  //! Writes the command to a provided sink stream.
  //! @param command Command.
  //! @param stream Sink stream.
  static void Write(
    const AcCmdCRHousingRepair& command,
    SinkStream& stream);

  //! Reader a command from a provided source stream.
  //! @param command Command.
  //! @param stream Source stream.
  static void Read(
    AcCmdCRHousingRepair& command,
    SourceStream& stream);
};

struct AcCmdCRHousingRepairOK
{
  uint32_t housingUid{};
  uint32_t member2{};

  static Command GetCommand()
  {
    return Command::AcCmdCRHousingRepairOK;
  }

  //! Writes the command to a provided sink stream.
  //! @param command Command.
  //! @param stream Sink stream.
  static void Write(
    const AcCmdCRHousingRepairOK& command,
    SinkStream& stream);

  //! Reader a command from a provided source stream.
  //! @param command Command.
  //! @param stream Source stream.
  static void Read(
    AcCmdCRHousingRepairOK& command,
    SourceStream& stream);
};

struct AcCmdCRHousingRepairCancel
{
  uint8_t status{};

  static Command GetCommand()
  {
    return Command::AcCmdCRHousingRepairCancel;
  }

  //! Writes the command to a provided sink stream.
  //! @param command Command.
  //! @param stream Sink stream.
  static void Write(
    const AcCmdCRHousingRepairCancel& command,
    SinkStream& stream);

  //! Reader a command from a provided source stream.
  //! @param command Command.
  //! @param stream Source stream.
  static void Read(
    AcCmdCRHousingRepairCancel& command,
    SourceStream& stream);
};

struct AcCmdCRHousingRepairNotify
{
  //! Ignored by the client.
  uint32_t member1{};
  uint16_t housingTid{};

  static Command GetCommand()
  {
    return Command::AcCmdCRHousingRepairNotify;
  }

  //! Writes the command to a provided sink stream.
  //! @param command Command.
  //! @param stream Sink stream.
  static void Write(
    const AcCmdCRHousingRepairNotify& command,
    SinkStream& stream);

  //! Reader a command from a provided source stream.
  //! @param command Command.
  //! @param stream Source stream.
  static void Read(
    AcCmdCRHousingRepairNotify& command,
    SourceStream& stream);
};

struct AcCmdRCMissionEvent
{
  enum class Event : uint32_t
  {
    EVENT_UI_CLOSE=1,
    EVENT_PLAYER_INPUT=2,
    EVENT_PLAYER_ACTION=3,
    EVENT_ENTER_POSITION=4,
    EVENT_GET_ITEM=5,
    EVENT_USE_ITEM=6,
    EVENT_TIMER=7,
    EVENT_SCRIPT=8,
    EVENT_TRIGGER=9,
    EVENT_WAIT=10,
    EVENT_RECORD=11,
    EVENT_GAME=12,
    EVENT_CAMERA_STOP=13,
    EVENT_PATROL_END=14,
    EVENT_PATROL_NEXT=15,
    EVENT_HORSE_ACTION_END=16,
    EVENT_UI=17,
    EVENT_AREA_ENTER=18,
    EVENT_AREA_LEAVE=19,
    EVENT_NPC_CHAT=20,
    EVENT_ACTIVE_CONTENT=21,
    EVENT_PLAYER_COLLISION=22,
    EVENT_CALL_NPC=23,
    EVENT_ORDER_NPC=24,
    EVENT_CALLED_NPC=25,
    EVENT_CALL_NPC_RESULT=26,
    EVENT_NPC_FOLLOWING_END=27,
    EVENT_DEV_SET_MOUNT_CONDITION=28,
    EVENT_NPC_FOLLOW_START=29,
    EVENT_CHANGE_MOUNT=30,
    EVENT_GAME_STEP=31,
    EVENT_DEV_SET_GROUP_FORCE=32,
    EVENT_FUN_KNOCKBACK=33,
    EVENT_FUN_KNOCKBACK_INFO=34,
    EVENT_SHEEP_COIN_DROP=35,
    EVENT_WAVE_START=36,
    EVENT_WAVE_END=37
  };

  Event event{};
  uint32_t callerOid{};
  uint32_t calledOid{};

  static Command GetCommand()
  {
    return Command::AcCmdRCMissionEvent;
  }

  //! Writes the command to a provided sink stream.
  //! @param command Command.
  //! @param stream Sink stream.
  static void Write(
    const AcCmdRCMissionEvent& command,
    SinkStream& stream);

  //! Reader a command from a provided source stream.
  //! @param command Command.
  //! @param stream Source stream.
  static void Read(
    AcCmdRCMissionEvent& command,
    SourceStream& stream);
};

struct RanchCommandKickRanch
{
  uint32_t characterUid{};

  static Command GetCommand()
  {
    return Command::AcCmdCRKickRanch;
  }

  //! Writes the command to a provided sink stream.
  //! @param command Command.
  //! @param stream Sink stream.
  static void Write(
    const RanchCommandKickRanch& command,
    SinkStream& stream);

  //! Reader a command from a provided source stream.
  //! @param command Command.
  //! @param stream Source stream.
  static void Read(
    RanchCommandKickRanch& command,
    SourceStream& stream);
};

struct RanchCommandKickRanchOK
{
  static Command GetCommand()
  {
    return Command::AcCmdCRKickRanchOK;
  }

  //! Writes the command to a provided sink stream.
  //! @param command Command.
  //! @param stream Sink stream.
  static void Write(
    const RanchCommandKickRanchOK& command,
    SinkStream& stream);

  //! Reader a command from a provided source stream.
  //! @param command Command.
  //! @param stream Source stream.
  static void Read(
    RanchCommandKickRanchOK& command,
    SourceStream& stream);
};

struct RanchCommandKickRanchCancel
{
  static Command GetCommand()
  {
    return Command::AcCmdCRKickRanchCancel;
  }

  //! Writes the command to a provided sink stream.
  //! @param command Command.
  //! @param stream Sink stream.
  static void Write(
    const RanchCommandKickRanchCancel& command,
    SinkStream& stream);

  //! Reader a command from a provided source stream.
  //! @param command Command.
  //! @param stream Source stream.
  static void Read(
    RanchCommandKickRanchCancel& command,
    SourceStream& stream);
};

struct RanchCommandKickRanchNotify
{
  uint32_t characterUid{};

  static Command GetCommand()
  {
    return Command::AcCmdRCKickRanchNotify;
  }

  //! Writes the command to a provided sink stream.
  //! @param command Command.
  //! @param stream Sink stream.
  static void Write(
    const RanchCommandKickRanchNotify& command,
    SinkStream& stream);

  //! Reader a command from a provided source stream.
  //! @param command Command.
  //! @param stream Source stream.
  static void Read(
    RanchCommandKickRanchNotify& command,
    SourceStream& stream);
};

struct RanchCommandOpCmd
{
  std::string command{};

  static Command GetCommand()
  {
    return Command::AcCmdCROpCmd;
  }

  //! Writes the command to a provided sink stream.
  //! @param command Command.
  //! @param stream Sink stream.
  static void Write(
    const RanchCommandOpCmd& command,
    SinkStream& stream);

  //! Reader a command from a provided source stream.
  //! @param command Command.
  //! @param stream Source stream.
  static void Read(
    RanchCommandOpCmd& command,
    SourceStream& stream);
};

struct RanchCommandOpCmdOK
{
  std::string feedback{};

  enum class Observer : uint32_t
  {
    Enabled = 1,
    Disabled = 2,
  } observerState;

  static Command GetCommand()
  {
    return Command::AcCmdCROpCmdOK;
  }

  //! Writes the command to a provided sink stream.
  //! @param command Command.
  //! @param stream Sink stream.
  static void Write(
    const RanchCommandOpCmdOK& command,
    SinkStream& stream);

  //! Reader a command from a provided source stream.
  //! @param command Command.
  //! @param stream Source stream.
  static void Read(
    RanchCommandOpCmdOK& command,
    SourceStream& stream);
};

struct RanchCommandRequestLeagueTeamList
{
  static Command GetCommand()
  {
    return Command::AcCmdCRRequestLeagueTeamList;
  }

  //! Writes the command to a provided sink stream.
  //! @param command Command.
  //! @param stream Sink stream.
  static void Write(
    const RanchCommandRequestLeagueTeamList& command,
    SinkStream& stream);

  //! Reader a command from a provided source stream.
  //! @param command Command.
  //! @param stream Source stream.
  static void Read(
    RanchCommandRequestLeagueTeamList& command,
    SourceStream& stream);
};

struct RanchCommandRequestLeagueTeamListOK
{
  //! Table LeagueSeasonInfo
  uint8_t season{};
  //! 0 - no league info available
  uint8_t league{};
  uint32_t group{};
  uint32_t points{};
  uint8_t rank{};
  uint8_t previousRank{};
  uint32_t breakPoints{};
  uint32_t unk7{};
  uint8_t unk8{};
  uint8_t lastWeekLeague{};
  uint32_t lastWeekGroup{};
  uint8_t lastWeekRank{};
  //! 0 - last week info unavailable, 1 - item ready to claim, 2 - already claimed
  uint8_t lastWeekAvailable{};
  uint8_t unk13{};

  struct Member {
    uint32_t uid{};
    uint32_t points{};
    std::string name{};
  };
  //! Max 100 elements
  std::vector<Member> members;

  static Command GetCommand()
  {
    return Command::AcCmdCRRequestLeagueTeamListOK;
  }

  //! Writes the command to a provided sink stream.
  //! @param command Command.
  //! @param stream Sink stream.
  static void Write(
    const RanchCommandRequestLeagueTeamListOK& command,
    SinkStream& stream);

  //! Reader a command from a provided source stream.
  //! @param command Command.
  //! @param stream Source stream.
  static void Read(
    RanchCommandRequestLeagueTeamListOK& command,
    SourceStream& stream);
};

struct RanchCommandRequestLeagueTeamListCancel
{
  static Command GetCommand()
  {
    return Command::AcCmdCRRequestLeagueTeamListCancel;
  }

  //! Writes the command to a provided sink stream.
  //! @param command Command.
  //! @param stream Sink stream.
  static void Write(
    const RanchCommandRequestLeagueTeamListCancel& command,
    SinkStream& stream);

  //! Reader a command from a provided source stream.
  //! @param command Command.
  //! @param stream Source stream.
  static void Read(
    RanchCommandRequestLeagueTeamListCancel& command,
    SourceStream& stream);
};

struct AcCmdCRUseItem
{
  uint32_t itemUid{};
  uint16_t always1{};
  uint32_t horseUid{};

  enum class PlaySuccessLevel : uint32_t
  {
    Bad = 0,
    Good = 1,
    Perfect = 2
  };
  PlaySuccessLevel playSuccessLevel{};

  static Command GetCommand()
  {
    return Command::AcCmdCRUseItem;
  }

  //! Writes the command to a provided sink stream.
  //! @param command Command.
  //! @param stream Sink stream.
  static void Write(
    const AcCmdCRUseItem& command,
    SinkStream& stream);

  //! Reader a command from a provided source stream.
  //! @param command Command.
  //! @param stream Source stream.
  static void Read(
    AcCmdCRUseItem& command,
    SourceStream& stream);
};

struct AcCmdCRUseItemOK
{
  enum class ActionType : uint32_t
  {
    Generic,
    Feed,
    Wash,
    Play,
    Cure
  };

  enum class PlaySuccessLevel : uint32_t
  {
    Bad = 0,
    Good = 1,
    CriticalGood = 2,
    Perfect = 3,
    CriticalPerfect = 4
  };

  //! The UID of the item used.
  uint32_t itemUid{};
  //! Updates the client-side count of the item used for care.
  //! Setting it to 0 removes the item completely.
  uint16_t updatedItemCount{};
  //! Action type.
  ActionType type{};
  //! An optional reward of experience points,
  //! only applied to `ActionType::Feed`, `ActionType::Wash`, `ActionType::Play` and `ActionType::Cure` actions.
  uint8_t experiencePoints{};
  //! An optional play success level,
  //! only applied to `ActionType::Feed`, `ActionType::Wash` and `ActionType::Play` actions.
  PlaySuccessLevel playSuccessLevel{};

  static Command GetCommand()
  {
    return Command::AcCmdCRUseItemOK;
  }

  //! Writes the command to a provided sink stream.
  //! @param command Command.
  //! @param stream Sink stream.
  static void Write(
    const AcCmdCRUseItemOK& command,
    SinkStream& stream);

  //! Reader a command from a provided source stream.
  //! @param command Command.
  //! @param stream Source stream.
  static void Read(
    AcCmdCRUseItemOK& command,
    SourceStream& stream);
};

//!
struct AcCmdCRUseItemCancel
{
  uint32_t itemUid{};
  uint8_t rewardExperience{};

  static Command GetCommand()
  {
    return Command::AcCmdCRUseItemCancel;
  }

  //! Writes the command to a provided sink stream.
  //! @param command Command.
  //! @param stream Sink stream.
  static void Write(
    const AcCmdCRUseItemCancel& command,
    SinkStream& stream);

  //! Reader a command from a provided source stream.
  //! @param command Command.
  //! @param stream Source stream.
  static void Read(
    AcCmdCRUseItemCancel& command,
    SourceStream& stream);
};

//!
struct RanchCommandMountFamilyTree
{
  uint32_t horseUid{};

  static Command GetCommand()
  {
    return Command::AcCmdCRMountFamilyTree;
  }

  //! Writes the command to a provided sink stream.
  //! @param command Command.
  //! @param stream Sink stream.
  static void Write(
    const RanchCommandMountFamilyTree& command,
    SinkStream& stream);

  //! Reader a command from a provided source stream.
  //! @param command Command.
  //! @param stream Source stream.
  static void Read(
    RanchCommandMountFamilyTree& command,
    SourceStream& stream);
};

//!
struct RanchCommandMountFamilyTreeOK
{
  struct MountFamilyTreeItem
  {
    uint8_t id{};
    std::string name{};
    uint8_t grade{};
    uint16_t skinId{};
  };

  // In the packet, the length is specified as a byte
  // max size 6
  std::vector<MountFamilyTreeItem> ancestors;

  static Command GetCommand()
  {
    return Command::AcCmdCRMountFamilyTreeOK;
  }

  //! Writes the command to a provided sink stream.
  //! @param command Command.
  //! @param stream Sink stream.
  static void Write(
    const RanchCommandMountFamilyTreeOK& command,
    SinkStream& stream);

  //! Reader a command from a provided source stream.
  //! @param command Command.
  //! @param stream Source stream.
  static void Read(
    RanchCommandMountFamilyTreeOK& command,
    SourceStream& stream);
};

//! Serverbound get messenger info command.
struct RanchCommandMountFamilyTreeCancel
{
  static Command GetCommand()
  {
    return Command::AcCmdCRMountFamilyTreeCancel;
  }

  //! Writes the command to a provided sink stream.
  //! @param command Command.
  //! @param stream Sink stream.
  static void Write(
    const RanchCommandMountFamilyTreeCancel& command,
    SinkStream& stream);

  //! Reader a command from a provided source stream.
  //! @param command Command.
  //! @param stream Source stream.
  static void Read(
    RanchCommandMountFamilyTreeCancel& command,
    SourceStream& stream);
};

struct AcCmdCRCheckStorageItem
{
  uint32_t storedItemUid{};

  static Command GetCommand()
  {
    return Command::AcCmdCRCheckStorageItem;
  }

  //! Writes the command to a provided sink stream.
  //! @param command Command.
  //! @param stream Sink stream.
  static void Write(
    const AcCmdCRCheckStorageItem& command,
    SinkStream& stream);

  //! Reader a command from a provided source stream.
  //! @param command Command.
  //! @param stream Source stream.
  static void Read(
    AcCmdCRCheckStorageItem& command,
    SourceStream& stream);
};

struct AcCmdCRChangeAgeCancel
{
  static Command GetCommand()
  {
    return Command::AcCmdCRChangeAgeCancel;
  }

  //! Writes the command to a provided sink stream.
  //! @param command Command.
  //! @param stream Sink stream.
  static void Write(
    const AcCmdCRChangeAgeCancel& command,
    SinkStream& stream);

  //! Reader a command from a provided source stream.
  //! @param command Command.
  //! @param stream Source stream.
  static void Read(
    AcCmdCRChangeAgeCancel& command,
    SourceStream& stream);
};

struct AcCmdCRChangeAge
{
  enum class Age : uint8_t {
    ElementarySchoolStudent = 12,
    MiddleSchoolStudent = 13,
    HighSchoolStudent = 16,
    Adult = 19
  } age;

  static Command GetCommand()
  {
    return Command::AcCmdCRChangeAge;
  }

  //! Writes the command to a provided sink stream.
  //! @param command Command.
  //! @param stream Sink stream.
  static void Write(
    const AcCmdCRChangeAge& command,
    SinkStream& stream);

  //! Reader a command from a provided source stream.
  //! @param command Command.
  //! @param stream Source stream.
  static void Read(
    AcCmdCRChangeAge& command,
    SourceStream& stream);
};

struct AcCmdCRChangeAgeOK
{
  protocol::AcCmdCRChangeAge::Age age; // age? status?

  static Command GetCommand()
  {
    return Command::AcCmdCRChangeAgeOK;
  }

  //! Writes the command to a provided sink stream.
  //! @param command Command.
  //! @param stream Sink stream.
  static void Write(
    const AcCmdCRChangeAgeOK& command,
    SinkStream& stream);

  //! Reader a command from a provided source stream.
  //! @param command Command.
  //! @param stream Source stream.
  static void Read(
    AcCmdCRChangeAgeOK& command,
    SourceStream& stream);
};

struct AcCmdRCChangeAgeNotify
{
  uint32_t characterUid;
  protocol::AcCmdCRChangeAge::Age age;

  static Command GetCommand()
  {
    return Command::AcCmdRCChangeAgeNotify;
  }

  //! Writes the command to a provided sink stream.
  //! @param command Command.
  //! @param stream Sink stream.
  static void Write(
    const AcCmdRCChangeAgeNotify& command,
    SinkStream& stream);

  //! Reader a command from a provided source stream.
  //! @param command Command.
  //! @param stream Source stream.
  static void Read(
    AcCmdRCChangeAgeNotify& command,
    SourceStream& stream);
};

struct AcCmdCRHideAge
{
  //! Whether the age is hidden.
  //! Client also hides the gender along with the age.
  enum class Option : uint8_t {
    Shown = 0,
    Hidden = 1
  } option;

  static Command GetCommand()
  {
    return Command::AcCmdCRHideAge;
  }

  //! Writes the command to a provided sink stream.
  //! @param command Command.
  //! @param stream Sink stream.
  static void Write(
    const AcCmdCRHideAge& command,
    SinkStream& stream);

  //! Reader a command from a provided source stream.
  //! @param command Command.
  //! @param stream Source stream.
  static void Read(
    AcCmdCRHideAge& command,
    SourceStream& stream);
};

struct AcCmdCRHideAgeCancel
{
  static Command GetCommand()
  {
    return Command::AcCmdCRHideAgeCancel;
  }

  //! Writes the command to a provided sink stream.
  //! @param command Command.
  //! @param stream Sink stream.
  static void Write(
    const AcCmdCRHideAgeCancel& command,
    SinkStream& stream);

  //! Reader a command from a provided source stream.
  //! @param command Command.
  //! @param stream Source stream.
  static void Read(
    AcCmdCRHideAgeCancel& command,
    SourceStream& stream);
};

struct AcCmdCRHideAgeOK
{
  protocol::AcCmdCRHideAge::Option option;

  static Command GetCommand()
  {
    return Command::AcCmdCRHideAgeOK;
  }

  //! Writes the command to a provided sink stream.
  //! @param command Command.
  //! @param stream Sink stream.
  static void Write(
    const AcCmdCRHideAgeOK& command,
    SinkStream& stream);

  //! Reader a command from a provided source stream.
  //! @param command Command.
  //! @param stream Source stream.
  static void Read(
    AcCmdCRHideAgeOK& command,
    SourceStream& stream);
};

struct AcCmdRCHideAgeNotify
{
  uint32_t characterUid;
  protocol::AcCmdCRHideAge::Option option;

  static Command GetCommand()
  {
    return Command::AcCmdRCHideAgeNotify;
  }

  //! Writes the command to a provided sink stream.
  //! @param command Command.
  //! @param stream Sink stream.
  static void Write(
    const AcCmdRCHideAgeNotify& command,
    SinkStream& stream);

  //! Reader a command from a provided source stream.
  //! @param command Command.
  //! @param stream Source stream.
  static void Read(
    AcCmdRCHideAgeNotify& command,
    SourceStream& stream);
};

struct AcCmdCRChangeNickname
{
  uint32_t itemUid{};
  std::string newNickname{};

  static Command GetCommand()
  {
    return Command::AcCmdCRChangeNickname;
  }

  //! Writes the command to a provided sink stream.
  //! @param command Command.
  //! @param stream Sink stream.
  static void Write(
    const AcCmdCRChangeNickname& command,
    SinkStream& stream);

  //! Reader a command from a provided source stream.
  //! @param command Command.
  //! @param stream Source stream.
  static void Read(
    AcCmdCRChangeNickname& command,
    SourceStream& stream);
};

struct AcCmdCRChangeNicknameCancel
{
  // Likely itemUid
  uint32_t member1{};
  NameChangeError status{};

  static Command GetCommand()
  {
    return Command::AcCmdCRChangeNicknameCancel;
  }

  //! Writes the command to a provided sink stream.
  //! @param command Command.
  //! @param stream Sink stream.
  static void Write(
    const AcCmdCRChangeNicknameCancel& command,
    SinkStream& stream);

  //! Reader a command from a provided source stream.
  //! @param command Command.
  //! @param stream Source stream.
  static void Read(
    AcCmdCRChangeNicknameCancel& command,
    SourceStream& stream);
};

struct AcCmdCRChangeNicknameOK
{
  uint32_t itemUid{};
  uint16_t itemCount{}; 
  std::string newNickname{};

  static Command GetCommand()
  {
    return Command::AcCmdCRChangeNicknameOK;
  }

  //! Writes the command to a provided sink stream.
  //! @param command Command.
  //! @param stream Sink stream.
  static void Write(
    const AcCmdCRChangeNicknameOK& command,
    SinkStream& stream);

  //! Reader a command from a provided source stream.
  //! @param command Command.
  //! @param stream Source stream.
  static void Read(
    AcCmdCRChangeNicknameOK& command,
    SourceStream& stream);
};

struct AcCmdCRChangeSkillCardPreset
{
  SkillSet skillSet{};

  static Command GetCommand()
  {
    return Command::AcCmdCRChangeSkillCardPreset;
  }

  //! Writes the command to a provided sink stream.
  //! @param command Command.
  //! @param stream Sink stream.
  static void Write(
    const AcCmdCRChangeSkillCardPreset& command,
    SinkStream& stream);

  //! Reader a command from a provided source stream.
  //! @param command Command.
  //! @param stream Source stream.
  static void Read(
    AcCmdCRChangeSkillCardPreset& command,
    SourceStream& stream);
};

struct AcCmdCRGuildMemberList
{
  static Command GetCommand()
  {
    return Command::AcCmdCRGuildMemberList;
  }

  //! Writes the command to a provided sink stream.
  //! @param command Command.
  //! @param stream Sink stream.
  static void Write(
    const AcCmdCRGuildMemberList& command,
    SinkStream& stream);

  //! Reader a command from a provided source stream.
  //! @param command Command.
  //! @param stream Source stream.
  static void Read(
    AcCmdCRGuildMemberList& command,
    SourceStream& stream);
};

struct AcCmdCRGuildMemberListCancel
{
  uint8_t status; // status?

  static Command GetCommand()
  {
    return Command::AcCmdCRGuildMemberListCancel;
  }

  //! Writes the command to a provided sink stream.
  //! @param command Command.
  //! @param stream Sink stream.
  static void Write(
    const AcCmdCRGuildMemberListCancel& command,
    SinkStream& stream);

  //! Reader a command from a provided source stream.
  //! @param command Command.
  //! @param stream Source stream.
  static void Read(
    AcCmdCRGuildMemberListCancel& command,
    SourceStream& stream);
};

struct AcCmdCRGuildMemberListOK
{
  struct MemberInfo {
    uint32_t memberUid;
    std::string nickname;
    uint32_t unk0;
    GuildRole guildRole;
    uint8_t unk2;
  };

  std::vector<MemberInfo> members{};
  
  static Command GetCommand()
  {
    return Command::AcCmdCRGuildMemberListOK;
  }

  //! Writes the command to a provided sink stream.
  //! @param command Command.
  //! @param stream Sink stream.
  static void Write(
    const AcCmdCRGuildMemberListOK& command,
    SinkStream& stream);

  //! Reader a command from a provided source stream.
  //! @param command Command.
  //! @param stream Source stream.
  static void Read(
    AcCmdCRGuildMemberListOK& command,
    SourceStream& stream);
};

struct AcCmdCRRequestGuildMatchInfo
{
  uint32_t guildUid;
  
  static Command GetCommand()
  {
    return Command::AcCmdCRRequestGuildMatchInfo;
  }

  //! Writes the command to a provided sink stream.
  //! @param command Command.
  //! @param stream Sink stream.
  static void Write(
    const AcCmdCRRequestGuildMatchInfo& command,
    SinkStream& stream);

  //! Reader a command from a provided source stream.
  //! @param command Command.
  //! @param stream Source stream.
  static void Read(
    AcCmdCRRequestGuildMatchInfo& command,
    SourceStream& stream);
};

struct AcCmdCRRequestGuildMatchInfoCancel
{
  static Command GetCommand()
  {
    return Command::AcCmdCRRequestGuildMatchInfoCancel;
  }

  //! Writes the command to a provided sink stream.
  //! @param command Command.
  //! @param stream Sink stream.
  static void Write(
    const AcCmdCRRequestGuildMatchInfoCancel& command,
    SinkStream& stream);

  //! Reader a command from a provided source stream.
  //! @param command Command.
  //! @param stream Source stream.
  static void Read(
    AcCmdCRRequestGuildMatchInfoCancel& command,
    SourceStream& stream);
};

struct AcCmdCRRequestGuildMatchInfoOK
{
  // Guild Uid?
  uint32_t guildUid;
  // Guild name?
  std::string name;
  uint32_t unk2;
  uint32_t unk3;
  uint32_t unk4;
  uint32_t unk5;
  uint32_t totalWins;
  uint32_t totalLosses;
  uint32_t unk8;
  uint32_t rank;
  uint32_t unk10;
  uint32_t seasonalWins;
  uint32_t seasonalLosses;

  static Command GetCommand()
  {
    return Command::AcCmdCRRequestGuildMatchInfoOK;
  }

  //! Writes the command to a provided sink stream.
  //! @param command Command.
  //! @param stream Sink stream.
  static void Write(
    const AcCmdCRRequestGuildMatchInfoOK& command,
    SinkStream& stream);

  //! Reader a command from a provided source stream.
  //! @param command Command.
  //! @param stream Source stream.
  static void Read(
    AcCmdCRRequestGuildMatchInfoOK& command,
    SourceStream& stream);
};

struct AcCmdCRUpdateGuildMemberGrade
{
  uint32_t characterUid;
  GuildRole guildRole;

  static Command GetCommand()
  {
    return Command::AcCmdCRUpdateGuildMemberGrade;
  }

  //! Writes the command to a provided sink stream.
  //! @param command Command.
  //! @param stream Sink stream.
  static void Write(
    const AcCmdCRUpdateGuildMemberGrade& command,
    SinkStream& stream);

  //! Reader a command from a provided source stream.
  //! @param command Command.
  //! @param stream Source stream.
  static void Read(
    AcCmdCRUpdateGuildMemberGrade& command,
    SourceStream& stream);
};

struct AcCmdCRUpdateGuildMemberGradeCancel
{
  uint8_t unk0;

  static Command GetCommand()
  {
    return Command::AcCmdCRUpdateGuildMemberGradeCancel;
  }

  //! Writes the command to a provided sink stream.
  //! @param command Command.
  //! @param stream Sink stream.
  static void Write(
    const AcCmdCRUpdateGuildMemberGradeCancel& command,
    SinkStream& stream);

  //! Reader a command from a provided source stream.
  //! @param command Command.
  //! @param stream Source stream.
  static void Read(
    AcCmdCRUpdateGuildMemberGradeCancel& command,
    SourceStream& stream);
};

struct AcCmdCRUpdateGuildMemberGradeOK
{
  static Command GetCommand()
  {
    return Command::AcCmdCRUpdateGuildMemberGradeOK;
  }

  //! Writes the command to a provided sink stream.
  //! @param command Command.
  //! @param stream Sink stream.
  static void Write(
    const AcCmdCRUpdateGuildMemberGradeOK& command,
    SinkStream& stream);

  //! Reader a command from a provided source stream.
  //! @param command Command.
  //! @param stream Source stream.
  static void Read(
    AcCmdCRUpdateGuildMemberGradeOK& command,
    SourceStream& stream);
};

struct AcCmdRCUpdateGuildMemberGradeNotify
{
  uint32_t guildUid;
  uint32_t unk1;
  uint32_t targetCharacterUid;
  GuildRole unk3;
  GuildRole guildRole;

  static Command GetCommand()
  {
    return Command::AcCmdRCUpdateGuildMemberGradeNotify;
  }

  //! Writes the command to a provided sink stream.
  //! @param command Command.
  //! @param stream Sink stream.
  static void Write(
    const AcCmdRCUpdateGuildMemberGradeNotify& command,
    SinkStream& stream);

  //! Reader a command from a provided source stream.
  //! @param command Command.
  //! @param stream Source stream.
  static void Read(
    AcCmdRCUpdateGuildMemberGradeNotify& command,
    SourceStream& stream);
};

struct AcCmdCRInviteGuildJoin
{
  std::string characterName;

  static Command GetCommand()
  {
    return Command::AcCmdCRInviteGuildJoin;
  }

  //! Writes the command to a provided sink stream.
  //! @param command Command.
  //! @param stream Sink stream.
  static void Write(
    const AcCmdCRInviteGuildJoin& command,
    SinkStream& stream);

  //! Reader a command from a provided source stream.
  //! @param command Command.
  //! @param stream Source stream.
  static void Read(
    AcCmdCRInviteGuildJoin& command,
    SourceStream& stream);
};

struct AcCmdCRInviteGuildJoinCancel
{
  uint32_t unk0;
  uint32_t unk1;
  std::string unk2;
  GuildError error;
  uint32_t unk4;

  static Command GetCommand()
  {
    return Command::AcCmdCRInviteGuildJoinCancel;
  }

  //! Writes the command to a provided sink stream.
  //! @param command Command.
  //! @param stream Sink stream.
  static void Write(
    const AcCmdCRInviteGuildJoinCancel& command,
    SinkStream& stream);

  //! Reader a command from a provided source stream.
  //! @param command Command.
  //! @param stream Source stream.
  static void Read(
    AcCmdCRInviteGuildJoinCancel& command,
    SourceStream& stream);
};

struct AcCmdRCAcceptGuildJoinNotify
{
  uint32_t guildMemberCharacterUid;
  uint32_t newMemberCharacterUid;
  std::string newMemberCharacterName;

  static Command GetCommand()
  {
    return Command::AcCmdRCAcceptGuildJoinNotify;
  }

  //! Writes the command to a provided sink stream.
  //! @param command Command.
  //! @param stream Sink stream.
  static void Write(
    const AcCmdRCAcceptGuildJoinNotify& command,
    SinkStream& stream);

  //! Reader a command from a provided source stream.
  //! @param command Command.
  //! @param stream Source stream.
  static void Read(
    AcCmdRCAcceptGuildJoinNotify& command,
    SourceStream& stream);
};

struct AcCmdCREmblemList
{
  static Command GetCommand()
  {
    return Command::AcCmdCREmblemList;
  }

  //! Writes the command to a provided sink stream.
  //! @param command Command.
  //! @param stream Sink stream.
  static void Write(
    const AcCmdCREmblemList& command,
    SinkStream& stream);

  //! Reader a command from a provided source stream.
  //! @param command Command.
  //! @param stream Source stream.
  static void Read(
    AcCmdCREmblemList& command,
    SourceStream& stream);
};

struct AcCmdCREmblemListCancel
{
  static Command GetCommand()
  {
    return Command::AcCmdCREmblemListCancel;
  }

  //! Writes the command to a provided sink stream.
  //! @param command Command.
  //! @param stream Sink stream.
  static void Write(
    const AcCmdCREmblemListCancel& command,
    SinkStream& stream);

  //! Reader a command from a provided source stream.
  //! @param command Command.
  //! @param stream Source stream.
  static void Read(
    AcCmdCREmblemListCancel& command,
    SourceStream& stream);
};

struct AcCmdCREmblemListOK
{
  std::vector<uint16_t> unk0{};

  static Command GetCommand()
  {
    return Command::AcCmdCREmblemListOK;
  }

  //! Writes the command to a provided sink stream.
  //! @param command Command.
  //! @param stream Sink stream.
  static void Write(
    const AcCmdCREmblemListOK& command,
    SinkStream& stream);

  //! Reader a command from a provided source stream.
  //! @param command Command.
  //! @param stream Source stream.
  static void Read(
    AcCmdCREmblemListOK& command,
    SourceStream& stream);
};

<<<<<<< HEAD
struct AcCmdCRUpdateDailyQuest
{
  DailyQuest quest{};
  static Command GetCommand()
  {
    return Command::AcCmdCRUpdateDailyQuest;
  }

  //! Writes the command to a provided sink stream.
  //! @param command Command.
  //! @param stream Sink stream.
  static void Write(
    const AcCmdCRUpdateDailyQuest& command,
    SinkStream& stream);

  //! Reader a command from a provided source stream.
  //! @param command Command.
  //! @param stream Source stream.
  static void Read(
    AcCmdCRUpdateDailyQuest& command,
    SourceStream& stream);
};

struct AcCmdCRUpdateDailyQuestOK
{
  uint32_t newCarrotBalance;
  DailyQuest quest{};
  uint32_t unk_1;
  uint32_t unk_2;
  static Command GetCommand()
  {
    return Command::AcCmdCRUpdateDailyQuestOK;
  }

  //! Writes the command to a provided sink stream.
  //! @param command Command.
  //! @param stream Sink stream.
  static void Write(
    const AcCmdCRUpdateDailyQuestOK& command,
    SinkStream& stream);

  //! Reader a command from a provided source stream.
  //! @param command Command.
  //! @param stream Source stream.
  static void Read(
    AcCmdCRUpdateDailyQuestOK& command,
    SourceStream& stream);
};

struct AcCmdCRUpdateDailyQuestCancel
{
  // uint32_t dailyQuestId{};
  static Command GetCommand()
  {
    return Command::AcCmdCRUpdateDailyQuestCancel;
=======
struct AcCmdCRUpdateMountInfoOK
{
  uint8_t unk0{};
  Horse horse{};

  static Command GetCommand()
  {
    return Command::AcCmdCRUpdateMountInfoOK;
>>>>>>> 466f24c3
  }

  //! Writes the command to a provided sink stream.
  //! @param command Command.
  //! @param stream Sink stream.
  static void Write(
<<<<<<< HEAD
    const AcCmdCRUpdateDailyQuestCancel& command,
=======
    const AcCmdCRUpdateMountInfoOK& command,
>>>>>>> 466f24c3
    SinkStream& stream);

  //! Reader a command from a provided source stream.
  //! @param command Command.
  //! @param stream Source stream.
  static void Read(
<<<<<<< HEAD
    AcCmdCRUpdateDailyQuestCancel& command,
    SourceStream& stream);
};

struct AcCmdCRRegisterDailyQuestGroup
{
  uint16_t unk_0;
  std::vector<DailyQuest> dailyQuests;
  static Command GetCommand()
  {
    return Command::AcCmdCRRegisterDailyQuestGroup;
  }

  //! Writes the command to a provided sink stream.
  //! @param command Command.
  //! @param stream Sink stream.
  static void Write(
    const AcCmdCRRegisterDailyQuestGroup& command,
    SinkStream& stream);

  //! Reader a command from a provided source stream.
  //! @param command Command.
  //! @param stream Source stream.
  static void Read(
    AcCmdCRRegisterDailyQuestGroup& command,
    SourceStream& stream);
};

struct AcCmdCRRegisterDailyQuestGroupOK
{
  uint8_t status;
  static Command GetCommand()
  {
    return Command::AcCmdCRRegisterDailyQuestGroupOK;
  }

  //! Writes the command to a provided sink stream.
  //! @param command Command.
  //! @param stream Sink stream.
  static void Write(
    const AcCmdCRRegisterDailyQuestGroupOK& command,
    SinkStream& stream);

  //! Reader a command from a provided source stream.
  //! @param command Command.
  //! @param stream Source stream.
  static void Read(
    AcCmdCRRegisterDailyQuestGroupOK& command,
    SourceStream& stream);
};

struct AcCmdRCUpdateDailyQuestNotify
{
  // TODO: implement in every command that could update a daily quest
  struct Unk
  {
    uint8_t unk0;
    uint32_t unk1;//progress
    uint8_t unk2;

    static void Write(const Unk& value, SinkStream& stream);
    static void Read(Unk& value, SourceStream& stream);
  };
    
  uint32_t characterUid;
  uint16_t questId;
  Unk unk;
  uint32_t unk0;
  uint8_t unk1; // likely max progress
  uint32_t unk2;
  uint32_t unk3;


  static Command GetCommand()
  {
    return Command::AcCmdRCUpdateDailyQuestNotify;
  }

  //! Writes the command to a provided sink stream.
  //! @param command Command.
  //! @param stream Sink stream.
  static void Write(
    const AcCmdRCUpdateDailyQuestNotify& command,
    SinkStream& stream);

  //! Reader a command from a provided source stream.
  //! @param command Command.
  //! @param stream Source stream.
  static void Read(
    AcCmdRCUpdateDailyQuestNotify& command,
    SourceStream& stream);
};

struct AcCmdCRRequestDailyQuestReward
{
  uint16_t unk0;
  uint16_t unk1;
  static Command GetCommand()
  {
    return Command::AcCmdCRRequestDailyQuestReward;
  }

  //! Writes the command to a provided sink stream.
  //! @param command Command.
  //! @param stream Sink stream.
  static void Write(
    const AcCmdCRRequestDailyQuestReward& command,
    SinkStream& stream);

  //! Reader a command from a provided source stream.
  //! @param command Command.
  //! @param stream Source stream.
  static void Read(
    AcCmdCRRequestDailyQuestReward& command,
    SourceStream& stream);
};

struct AcCmdCRRequestDailyQuestRewardOK
{
  uint8_t unk0;//count for quests that give a reward

  struct Unk
  {
    uint32_t unk0;//questid
    uint32_t unk1;//item id
    uint32_t unk2;
    uint32_t unk3;//item amount

    static void Write(const Unk& value, SinkStream& stream);
    static void Read(Unk& value, SourceStream& stream);
  };

  std::array<Unk, 5> unk;//max 5, is amount of items rewarded?

  static Command GetCommand()
  {
    return Command::AcCmdCRRequestDailyQuestRewardOK;
=======
    AcCmdCRUpdateMountInfoOK& command,
    SourceStream& stream);
};

struct AcCmdCRMountInjuryHealOK
{
  uint32_t horseUid{};
  uint32_t unk1{};
  uint8_t unk2{};
  uint32_t updatedCarrotCount{};

  static Command GetCommand()
  {
    return Command::AcCmdCRMountInjuryHealOK;
>>>>>>> 466f24c3
  }

  //! Writes the command to a provided sink stream.
  //! @param command Command.
  //! @param stream Sink stream.
  static void Write(
<<<<<<< HEAD
    const AcCmdCRRequestDailyQuestRewardOK& command,
=======
    const AcCmdCRMountInjuryHealOK& command,
>>>>>>> 466f24c3
    SinkStream& stream);

  //! Reader a command from a provided source stream.
  //! @param command Command.
  //! @param stream Source stream.
  static void Read(
<<<<<<< HEAD
    AcCmdCRRequestDailyQuestRewardOK& command,
=======
    AcCmdCRMountInjuryHealOK& command,
>>>>>>> 466f24c3
    SourceStream& stream);
};

} // namespace server::protocol

#endif // RANCH_MESSAGE_DEFINES_HPP<|MERGE_RESOLUTION|>--- conflicted
+++ resolved
@@ -4152,7 +4152,6 @@
     SourceStream& stream);
 };
 
-<<<<<<< HEAD
 struct AcCmdCRUpdateDailyQuest
 {
   DailyQuest quest{};
@@ -4208,7 +4207,6 @@
   static Command GetCommand()
   {
     return Command::AcCmdCRUpdateDailyQuestCancel;
-=======
 struct AcCmdCRUpdateMountInfoOK
 {
   uint8_t unk0{};
@@ -4217,25 +4215,23 @@
   static Command GetCommand()
   {
     return Command::AcCmdCRUpdateMountInfoOK;
->>>>>>> 466f24c3
-  }
-
-  //! Writes the command to a provided sink stream.
-  //! @param command Command.
-  //! @param stream Sink stream.
-  static void Write(
-<<<<<<< HEAD
+  }
+
+  //! Writes the command to a provided sink stream.
+  //! @param command Command.
+  //! @param stream Sink stream.
+  static void Write(
     const AcCmdCRUpdateDailyQuestCancel& command,
-=======
+    SinkStream& stream);
+ 
+  static void Write(
     const AcCmdCRUpdateMountInfoOK& command,
->>>>>>> 466f24c3
-    SinkStream& stream);
-
-  //! Reader a command from a provided source stream.
-  //! @param command Command.
-  //! @param stream Source stream.
-  static void Read(
-<<<<<<< HEAD
+    SinkStream& stream);
+
+  //! Reader a command from a provided source stream.
+  //! @param command Command.
+  //! @param stream Source stream.
+  static void Read(
     AcCmdCRUpdateDailyQuestCancel& command,
     SourceStream& stream);
 };
@@ -4373,10 +4369,15 @@
   static Command GetCommand()
   {
     return Command::AcCmdCRRequestDailyQuestRewardOK;
-=======
+  }
+};
+  
+//! Reader a command from a provided source stream.
+//! @param command Command.
+//! @param stream Source stream.
+static void Read(
     AcCmdCRUpdateMountInfoOK& command,
     SourceStream& stream);
-};
 
 struct AcCmdCRMountInjuryHealOK
 {
@@ -4388,29 +4389,34 @@
   static Command GetCommand()
   {
     return Command::AcCmdCRMountInjuryHealOK;
->>>>>>> 466f24c3
-  }
-
-  //! Writes the command to a provided sink stream.
-  //! @param command Command.
-  //! @param stream Sink stream.
-  static void Write(
-<<<<<<< HEAD
+  }
+
+  //! Writes the command to a provided sink stream.
+  //! @param command Command.
+  //! @param stream Sink stream.
+  static void Write(
     const AcCmdCRRequestDailyQuestRewardOK& command,
-=======
+    SinkStream& stream);
+  
+  //! Writes the command to a provided sink stream.
+  //! @param command Command.
+  //! @param stream Sink stream.
+  static void Write(
     const AcCmdCRMountInjuryHealOK& command,
->>>>>>> 466f24c3
-    SinkStream& stream);
-
-  //! Reader a command from a provided source stream.
-  //! @param command Command.
-  //! @param stream Source stream.
-  static void Read(
-<<<<<<< HEAD
+    SinkStream& stream);
+
+  //! Reader a command from a provided source stream.
+  //! @param command Command.
+  //! @param stream Source stream.
+  static void Read(
     AcCmdCRRequestDailyQuestRewardOK& command,
-=======
+    SourceStream& stream);
+      
+  //! Reader a command from a provided source stream.
+  //! @param command Command.
+  //! @param stream Source stream.
+  static void Read(
     AcCmdCRMountInjuryHealOK& command,
->>>>>>> 466f24c3
     SourceStream& stream);
 };
 
