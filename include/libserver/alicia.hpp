--- conflicted
+++ resolved
@@ -89,11 +89,7 @@
 
   class DummyCommand : public ICommand {
   public:
-<<<<<<< HEAD
-    DummyCommand(uint16_t cId) : commandId(cId) {};
-=======
     DummyCommand(uint16_t cId);
->>>>>>> 4692c5a7
     uint16_t GetCommandId();
     std::vector<uint8_t>& AsBytes();
     void Log();
