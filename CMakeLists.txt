--- conflicted
+++ resolved
@@ -25,9 +25,6 @@
         PRIVATE src/server/main.cpp)
 target_link_libraries(alicia1-server
         PRIVATE project-properties alicia-libserver)
-<<<<<<< HEAD
-target_compile_definitions(alicia-server PUBLIC ALICIA_PROTOCOL=2)
-=======
 target_compile_definitions(alicia1-server PUBLIC ALICIA_PROTOCOL=1)
 
 # Alicia 2.0 server executable
@@ -37,7 +34,6 @@
 target_link_libraries(alicia2-server
         PRIVATE project-properties alicia-libserver)
 target_compile_definitions(alicia2-server PUBLIC ALICIA_PROTOCOL=2)
->>>>>>> 4692c5a7
 
 
 if (BUILD_TESTS) 
